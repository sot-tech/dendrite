--- conflicted
+++ resolved
@@ -394,7 +394,7 @@
 	*errs = append(*errs, str)
 }
 
-// checkNotEmpty verifies the given value is empty in the configuration.
+// checkEmpty verifies the given value is empty in the configuration.
 // If it is, adds an error to the list.
 func checkEmpty(configErrs *ConfigErrors, key, value string) {
 	if value != "" {
@@ -415,27 +415,6 @@
 func checkPositive(configErrs *ConfigErrors, key string, value int64) {
 	if value < 0 {
 		configErrs.Add(fmt.Sprintf("invalid value for config key %q: %d", key, value))
-	}
-}
-
-<<<<<<< HEAD
-// checkURL verifies that the parameter is a valid URL
-func checkURL(configErrs *ConfigErrors, key, value string) {
-	if value == "" {
-		configErrs.Add(fmt.Sprintf("missing config key %q", key))
-		return
-	}
-	url, err := url.Parse(value)
-	if err != nil {
-		configErrs.Add(fmt.Sprintf("config key %q contains invalid URL (%s)", key, err.Error()))
-		return
-	}
-	switch url.Scheme {
-	case "http": // nolint:goconst
-	case "https": // nolint:goconst
-	default:
-		configErrs.Add(fmt.Sprintf("config key %q URL should be http:// or https://", key))
-		return
 	}
 }
 
@@ -459,8 +438,6 @@
 	}
 }
 
-=======
->>>>>>> 11d9b9db
 // checkLogging verifies the parameters logging.* are valid.
 func (config *Dendrite) checkLogging(configErrs *ConfigErrors) {
 	for _, logrusHook := range config.Logging {
