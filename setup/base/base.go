--- conflicted
+++ resolved
@@ -88,11 +88,6 @@
 const NoListener = ""
 
 const HTTPServerTimeout = time.Minute * 5
-<<<<<<< HEAD
-const HTTPServerRequestTimeout = HTTPServerTimeout
-const HTTPClientTimeout = time.Second * 30
-=======
->>>>>>> 11d9b9db
 
 type BaseDendriteOptions int
 
@@ -359,11 +354,6 @@
 	externalAddr, _ := externalHTTPAddr.Address()
 
 	externalRouter := mux.NewRouter().SkipClean(true).UseEncodedPath()
-<<<<<<< HEAD
-	externalRouter.Use(timeoutMiddleware)
-	internalRouter := externalRouter
-=======
->>>>>>> 11d9b9db
 
 	externalServ := &http.Server{
 		Addr:         string(externalAddr),
@@ -465,15 +455,6 @@
 	logrus.Infof("Stopped HTTP listeners")
 }
 
-// timeoutMiddleware is a Gorilla middleware that adds a timeout to all request contexts.
-func timeoutMiddleware(next http.Handler) http.Handler {
-	return http.HandlerFunc(func(w http.ResponseWriter, r *http.Request) {
-		ctx, cancel := context.WithTimeout(r.Context(), HTTPServerRequestTimeout)
-		defer cancel()
-		next.ServeHTTP(w, r.WithContext(ctx))
-	})
-}
-
 func (b *BaseDendrite) WaitForShutdown() {
 	sigs := make(chan os.Signal, 1)
 	signal.Notify(sigs, syscall.SIGINT, syscall.SIGTERM)
