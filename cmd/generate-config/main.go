package main

import (
	"flag"
	"fmt"
	"os"
	"path/filepath"

	"github.com/matrix-org/gomatrixserverlib"
	"golang.org/x/crypto/bcrypt"
	"gopkg.in/yaml.v2"

	"github.com/matrix-org/dendrite/setup/config"
)

func main() {
<<<<<<< HEAD
	cfg, err := buildConfig(flag.CommandLine, os.Args[1:])
	if err != nil {
		fmt.Fprintln(os.Stderr, err)
		os.Exit(1)
	}

	bs, err := yaml.Marshal(cfg)
	if err != nil {
		panic(err)
	}

	fmt.Println(string(bs))
}

func buildConfig(fs *flag.FlagSet, args []string) (*config.Dendrite, error) {
	defaultsForCI := fs.Bool("ci", false, "Populate the configuration with sane defaults for use in CI")
	serverName := fs.String("server", "", "The domain name of the server if not 'localhost'")
	dbURI := fs.String("db", "", "The DB URI to use for all components (PostgreSQL only)")
	dirPath := fs.String("dir", "./", "The folder to use for paths (like SQLite databases, media storage)")
	normalise := fs.String("normalise", "", "Normalise an existing configuration file by adding new/missing options and defaults")
	polylith := fs.Bool("polylith", false, "Generate a config that makes sense for polylith deployments")

	if err := fs.Parse(args); err != nil {
		return nil, err
	}
=======
	defaultsForCI := flag.Bool("ci", false, "Populate the configuration with sane defaults for use in CI")
	serverName := flag.String("server", "", "The domain name of the server if not 'localhost'")
	dbURI := flag.String("db", "", "The DB URI to use for all components (PostgreSQL only)")
	dirPath := flag.String("dir", "./", "The folder to use for paths (like SQLite databases, media storage)")
	normalise := flag.String("normalise", "", "Normalise an existing configuration file by adding new/missing options and defaults")
	flag.Parse()
>>>>>>> 11d9b9db

	var cfg *config.Dendrite
	if *normalise == "" {
		cfg = &config.Dendrite{
			Version: config.Version,
		}
		cfg.Defaults(config.DefaultOpts{
			Generate:       true,
			SingleDatabase: true,
		})
		if *serverName != "" {
			cfg.Global.ServerName = gomatrixserverlib.ServerName(*serverName)
		}
		uri := config.DataSource(*dbURI)
		if uri.IsSQLite() || uri == "" {
			for name, db := range map[string]*config.DatabaseOptions{
				"federationapi": &cfg.FederationAPI.Database,
				"keyserver":     &cfg.KeyServer.Database,
				"mscs":          &cfg.MSCs.Database,
				"mediaapi":      &cfg.MediaAPI.Database,
				"roomserver":    &cfg.RoomServer.Database,
				"syncapi":       &cfg.SyncAPI.Database,
				"userapi":       &cfg.UserAPI.AccountDatabase,
				"relayapi":      &cfg.RelayAPI.Database,
			} {
				if uri == "" {
					path := filepath.Join(*dirPath, fmt.Sprintf("dendrite_%s.db", name))
					db.ConnectionString = config.DataSource(fmt.Sprintf("file:%s", path))
				} else {
					db.ConnectionString = uri
				}
			}
		} else {
			cfg.Global.DatabaseOptions.ConnectionString = uri
		}
		cfg.MediaAPI.BasePath = config.Path(filepath.Join(*dirPath, "media"))
		cfg.Global.JetStream.StoragePath = config.Path(*dirPath)
		cfg.SyncAPI.Fulltext.IndexPath = config.Path(filepath.Join(*dirPath, "searchindex"))
		cfg.Logging = []config.LogrusHook{
			{
				Type:  "file",
				Level: "info",
				Params: map[string]interface{}{
					"path": filepath.Join(*dirPath, "log"),
				},
			},
		}
		if *defaultsForCI {
			cfg.AppServiceAPI.DisableTLSValidation = true
			cfg.ClientAPI.RateLimiting.Enabled = false
			cfg.ClientAPI.Login.SSO.Enabled = true
			cfg.ClientAPI.Login.SSO.Providers = []config.IdentityProvider{
				{
					Brand: "github",
					OAuth2: config.OAuth2{
						ClientID:     "aclientid",
						ClientSecret: "aclientsecret",
					},
				},
				{
					Brand: "google",
					OIDC: config.OIDC{
						OAuth2: config.OAuth2{
							ClientID:     "aclientid",
							ClientSecret: "aclientsecret",
						},
						DiscoveryURL: "https://accounts.google.com/.well-known/openid-configuration",
					},
				},
			}
			cfg.FederationAPI.DisableTLSValidation = false
			cfg.FederationAPI.DisableHTTPKeepalives = true
			// don't hit matrix.org when running tests!!!
			cfg.FederationAPI.KeyPerspectives = config.KeyPerspectives{}
			cfg.MediaAPI.BasePath = config.Path(filepath.Join(*dirPath, "media"))
			cfg.MSCs.MSCs = []string{"msc2836", "msc2946", "msc2444", "msc2753"}
			cfg.Logging[0].Level = "trace"
			cfg.Logging[0].Type = "std"
			cfg.UserAPI.BCryptCost = bcrypt.MinCost
			cfg.Global.JetStream.InMemory = true
			cfg.Global.JetStream.StoragePath = config.Path(*dirPath)
			if *polylith {
				cfg.Global.JetStream.Addresses = []string{"localhost"}
			}
			cfg.ClientAPI.RegistrationDisabled = false
			cfg.ClientAPI.OpenRegistrationWithoutVerificationEnabled = true
			cfg.ClientAPI.RegistrationSharedSecret = "complement"
			cfg.Global.Presence = config.PresenceOptions{
				EnableInbound:  true,
				EnableOutbound: true,
			}
			cfg.SyncAPI.Fulltext = config.Fulltext{
				Enabled:   true,
				IndexPath: config.Path(filepath.Join(*dirPath, "searchindex")),
				InMemory:  true,
				Language:  "en",
			}
		}
	} else {
		var err error
<<<<<<< HEAD
		if cfg, err = config.Load(*normalise, !*polylith); err != nil {
			return nil, err
=======
		if cfg, err = config.Load(*normalise); err != nil {
			panic(err)
>>>>>>> 11d9b9db
		}
	}

	return cfg, nil
}<|MERGE_RESOLUTION|>--- conflicted
+++ resolved
@@ -3,7 +3,6 @@
 import (
 	"flag"
 	"fmt"
-	"os"
 	"path/filepath"
 
 	"github.com/matrix-org/gomatrixserverlib"
@@ -14,40 +13,12 @@
 )
 
 func main() {
-<<<<<<< HEAD
-	cfg, err := buildConfig(flag.CommandLine, os.Args[1:])
-	if err != nil {
-		fmt.Fprintln(os.Stderr, err)
-		os.Exit(1)
-	}
-
-	bs, err := yaml.Marshal(cfg)
-	if err != nil {
-		panic(err)
-	}
-
-	fmt.Println(string(bs))
-}
-
-func buildConfig(fs *flag.FlagSet, args []string) (*config.Dendrite, error) {
-	defaultsForCI := fs.Bool("ci", false, "Populate the configuration with sane defaults for use in CI")
-	serverName := fs.String("server", "", "The domain name of the server if not 'localhost'")
-	dbURI := fs.String("db", "", "The DB URI to use for all components (PostgreSQL only)")
-	dirPath := fs.String("dir", "./", "The folder to use for paths (like SQLite databases, media storage)")
-	normalise := fs.String("normalise", "", "Normalise an existing configuration file by adding new/missing options and defaults")
-	polylith := fs.Bool("polylith", false, "Generate a config that makes sense for polylith deployments")
-
-	if err := fs.Parse(args); err != nil {
-		return nil, err
-	}
-=======
 	defaultsForCI := flag.Bool("ci", false, "Populate the configuration with sane defaults for use in CI")
 	serverName := flag.String("server", "", "The domain name of the server if not 'localhost'")
 	dbURI := flag.String("db", "", "The DB URI to use for all components (PostgreSQL only)")
 	dirPath := flag.String("dir", "./", "The folder to use for paths (like SQLite databases, media storage)")
 	normalise := flag.String("normalise", "", "Normalise an existing configuration file by adding new/missing options and defaults")
 	flag.Parse()
->>>>>>> 11d9b9db
 
 	var cfg *config.Dendrite
 	if *normalise == "" {
@@ -55,7 +26,7 @@
 			Version: config.Version,
 		}
 		cfg.Defaults(config.DefaultOpts{
-			Generate:       true,
+			Generate:   true,
 			SingleDatabase: true,
 		})
 		if *serverName != "" {
@@ -129,9 +100,6 @@
 			cfg.UserAPI.BCryptCost = bcrypt.MinCost
 			cfg.Global.JetStream.InMemory = true
 			cfg.Global.JetStream.StoragePath = config.Path(*dirPath)
-			if *polylith {
-				cfg.Global.JetStream.Addresses = []string{"localhost"}
-			}
 			cfg.ClientAPI.RegistrationDisabled = false
 			cfg.ClientAPI.OpenRegistrationWithoutVerificationEnabled = true
 			cfg.ClientAPI.RegistrationSharedSecret = "complement"
@@ -148,15 +116,15 @@
 		}
 	} else {
 		var err error
-<<<<<<< HEAD
-		if cfg, err = config.Load(*normalise, !*polylith); err != nil {
-			return nil, err
-=======
 		if cfg, err = config.Load(*normalise); err != nil {
 			panic(err)
->>>>>>> 11d9b9db
 		}
 	}
 
-	return cfg, nil
+	j, err := yaml.Marshal(cfg)
+	if err != nil {
+		panic(err)
+	}
+
+	fmt.Println(string(j))
 }