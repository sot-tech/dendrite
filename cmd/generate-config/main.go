--- conflicted
+++ resolved
@@ -61,69 +61,30 @@
 					"path": filepath.Join(*dirPath, "log"),
 				},
 			},
-<<<<<<< HEAD
-		},
-	}
-	cfg.MediaAPI.ThumbnailSizes = []config.ThumbnailSize{
-		{
-			Width:        32,
-			Height:       32,
-			ResizeMethod: "crop",
-		},
-		{
-			Width:        96,
-			Height:       96,
-			ResizeMethod: "crop",
-		},
-		{
-			Width:        640,
-			Height:       480,
-			ResizeMethod: "scale",
-		},
-	}
-
-	if *defaultsForCI {
-		cfg.AppServiceAPI.DisableTLSValidation = true
-		cfg.ClientAPI.RateLimiting.Enabled = false
-		cfg.ClientAPI.Login.SSO.Enabled = true
-		cfg.ClientAPI.Login.SSO.Providers = []config.IdentityProvider{
-			{
-				Brand: "github",
-				OAuth2: config.OAuth2{
-					ClientID:     "aclientid",
-					ClientSecret: "aclientsecret",
-				},
-			},
-			{
-				Brand: "google",
-				OAuth2: config.OAuth2{
-					ClientID:     "aclientid",
-					ClientSecret: "aclientsecret",
-				},
-				OIDC: config.OIDC{
-					DiscoveryURL: "https://accounts.google.com/.well-known/openid-configuration",
-				},
-			},
-		}
-		cfg.FederationAPI.DisableTLSValidation = false
-		// don't hit matrix.org when running tests!!!
-		cfg.FederationAPI.KeyPerspectives = config.KeyPerspectives{}
-		cfg.MSCs.MSCs = []string{"msc2836", "msc2946", "msc2444", "msc2753"}
-		cfg.Logging[0].Level = "trace"
-		cfg.Logging[0].Type = "std"
-		cfg.UserAPI.BCryptCost = bcrypt.MinCost
-		cfg.Global.JetStream.InMemory = true
-		cfg.ClientAPI.RegistrationDisabled = false
-		cfg.ClientAPI.OpenRegistrationWithoutVerificationEnabled = true
-		cfg.ClientAPI.RegistrationSharedSecret = "complement"
-		cfg.Global.Presence = config.PresenceOptions{
-			EnableInbound:  true,
-			EnableOutbound: true,
-=======
 		}
 		if *defaultsForCI {
 			cfg.AppServiceAPI.DisableTLSValidation = true
 			cfg.ClientAPI.RateLimiting.Enabled = false
+      cfg.ClientAPI.Login.SSO.Enabled = true
+		  cfg.ClientAPI.Login.SSO.Providers = []config.IdentityProvider{
+			  {
+				  Brand: "github",
+				  OAuth2: config.OAuth2{
+				  	ClientID:     "aclientid",
+				  	ClientSecret: "aclientsecret",
+				  },
+			  },
+			  {
+			  	Brand: "google",
+			  	OAuth2: config.OAuth2{
+			  		ClientID:     "aclientid",
+			  		ClientSecret: "aclientsecret",
+			  	},
+		  		OIDC: config.OIDC{
+		  			DiscoveryURL: "https://accounts.google.com/.well-known/openid-configuration",
+	  			},
+	  		},
+  		}
 			cfg.FederationAPI.DisableTLSValidation = false
 			// don't hit matrix.org when running tests!!!
 			cfg.FederationAPI.KeyPerspectives = config.KeyPerspectives{}
@@ -146,7 +107,6 @@
 		var err error
 		if cfg, err = config.Load(*normalise, !*polylith); err != nil {
 			panic(err)
->>>>>>> 97d7cf22
 		}
 	}
 
