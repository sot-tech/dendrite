// Copyright 2020 The Matrix.org Foundation C.I.C.
//
// Licensed under the Apache License, Version 2.0 (the "License");
// you may not use this file except in compliance with the License.
// You may obtain a copy of the License at
//
//     http://www.apache.org/licenses/LICENSE-2.0
//
// Unless required by applicable law or agreed to in writing, software
// distributed under the License is distributed on an "AS IS" BASIS,
// WITHOUT WARRANTIES OR CONDITIONS OF ANY KIND, either express or implied.
// See the License for the specific language governing permissions and
// limitations under the License.

package routing

import (
	"context"
	"net/http"
	"strings"
	"sync"

	"github.com/gorilla/mux"
	"github.com/matrix-org/dendrite/setup/base"
	userapi "github.com/matrix-org/dendrite/userapi/api"
	"github.com/matrix-org/gomatrixserverlib"
	"github.com/matrix-org/util"
	"github.com/nats-io/nats.go"
	"github.com/prometheus/client_golang/prometheus"
	"github.com/sirupsen/logrus"

	appserviceAPI "github.com/matrix-org/dendrite/appservice/api"
	"github.com/matrix-org/dendrite/clientapi/api"
	"github.com/matrix-org/dendrite/clientapi/auth"
	"github.com/matrix-org/dendrite/clientapi/auth/sso"
	clientutil "github.com/matrix-org/dendrite/clientapi/httputil"
	"github.com/matrix-org/dendrite/clientapi/jsonerror"
	"github.com/matrix-org/dendrite/clientapi/producers"
	federationAPI "github.com/matrix-org/dendrite/federationapi/api"
	"github.com/matrix-org/dendrite/internal/httputil"
	"github.com/matrix-org/dendrite/internal/transactions"
	roomserverAPI "github.com/matrix-org/dendrite/roomserver/api"
	"github.com/matrix-org/dendrite/setup/config"
	"github.com/matrix-org/dendrite/setup/jetstream"
)

// Setup registers HTTP handlers with the given ServeMux. It also supplies the given http.Client
// to clients which need to make outbound HTTP requests.
//
// Due to Setup being used to call many other functions, a gocyclo nolint is
// applied:
// nolint: gocyclo
func Setup(
	base *base.BaseDendrite,
	cfg *config.ClientAPI,
	rsAPI roomserverAPI.ClientRoomserverAPI,
	asAPI appserviceAPI.AppServiceInternalAPI,
	userAPI userapi.ClientUserAPI,
	userDirectoryProvider userapi.QuerySearchProfilesAPI,
	federation *gomatrixserverlib.FederationClient,
	syncProducer *producers.SyncAPIProducer,
	transactionsCache *transactions.Cache,
	federationSender federationAPI.ClientFederationAPI,
	extRoomsProvider api.ExtraPublicRoomsProvider,
	mscCfg *config.MSCs, natsClient *nats.Conn,
) {
	publicAPIMux := base.PublicClientAPIMux
	wkMux := base.PublicWellKnownAPIMux
	synapseAdminRouter := base.SynapseAdminMux
	dendriteAdminRouter := base.DendriteAdminMux

	if base.EnableMetrics {
		prometheus.MustRegister(amtRegUsers, sendEventDuration)
	}

	rateLimits := httputil.NewRateLimits(&cfg.RateLimiting)
	userInteractiveAuth := auth.NewUserInteractive(userAPI, cfg)

	var ssoAuthenticator *sso.Authenticator
	if cfg.Login.SSO.Enabled {
		var err error
		ssoAuthenticator, err = sso.NewAuthenticator(&cfg.Login.SSO)
		if err != nil {
			logrus.WithError(err).Fatal("failed to create SSO authenticator")
		}
	}

	unstableFeatures := map[string]bool{
		"org.matrix.e2e_cross_signing": true,
		"org.matrix.msc2285.stable":    true,
	}
	for _, msc := range cfg.MSCs.MSCs {
		unstableFeatures["org.matrix."+msc] = true
	}

	if cfg.Matrix.WellKnownClientName != "" {
		logrus.Infof("Setting m.homeserver base_url as %s at /.well-known/matrix/client", cfg.Matrix.WellKnownClientName)
		wkMux.Handle("/client", httputil.MakeExternalAPI("wellknown", func(r *http.Request) util.JSONResponse {
			return util.JSONResponse{
				Code: http.StatusOK,
				JSON: struct {
					HomeserverName struct {
						BaseUrl string `json:"base_url"`
					} `json:"m.homeserver"`
				}{
					HomeserverName: struct {
						BaseUrl string `json:"base_url"`
					}{
						BaseUrl: cfg.Matrix.WellKnownClientName,
					},
				},
			}
		})).Methods(http.MethodGet, http.MethodOptions)
	}

	publicAPIMux.Handle("/versions",
		httputil.MakeExternalAPI("versions", func(req *http.Request) util.JSONResponse {
			return util.JSONResponse{
				Code: http.StatusOK,
				JSON: struct {
					Versions         []string        `json:"versions"`
					UnstableFeatures map[string]bool `json:"unstable_features"`
				}{Versions: []string{
					"r0.0.1",
					"r0.1.0",
					"r0.2.0",
					"r0.3.0",
					"r0.4.0",
					"r0.5.0",
					"r0.6.1",
					"v1.0",
					"v1.1",
					"v1.2",
				}, UnstableFeatures: unstableFeatures},
			}
		}),
	).Methods(http.MethodGet, http.MethodOptions)

	if cfg.RegistrationSharedSecret != "" {
		logrus.Info("Enabling shared secret registration at /_synapse/admin/v1/register")
		sr := NewSharedSecretRegistration(cfg.RegistrationSharedSecret)
		synapseAdminRouter.Handle("/admin/v1/register",
			httputil.MakeExternalAPI("shared_secret_registration", func(req *http.Request) util.JSONResponse {
				if req.Method == http.MethodGet {
					return util.JSONResponse{
						Code: 200,
						JSON: struct {
							Nonce string `json:"nonce"`
						}{
							Nonce: sr.GenerateNonce(),
						},
					}
				}
				if req.Method == http.MethodPost {
					return handleSharedSecretRegistration(cfg, userAPI, sr, req)
				}
				return util.JSONResponse{
					Code: http.StatusMethodNotAllowed,
					JSON: jsonerror.NotFound("unknown method"),
				}
			}),
		).Methods(http.MethodGet, http.MethodPost, http.MethodOptions)
	}

	dendriteAdminRouter.Handle("/admin/evacuateRoom/{roomID}",
		httputil.MakeAdminAPI("admin_evacuate_room", userAPI, func(req *http.Request, device *userapi.Device) util.JSONResponse {
			return AdminEvacuateRoom(req, cfg, device, rsAPI)
		}),
	).Methods(http.MethodGet, http.MethodOptions)

	dendriteAdminRouter.Handle("/admin/evacuateUser/{userID}",
		httputil.MakeAdminAPI("admin_evacuate_user", userAPI, func(req *http.Request, device *userapi.Device) util.JSONResponse {
			return AdminEvacuateUser(req, cfg, device, rsAPI)
		}),
	).Methods(http.MethodGet, http.MethodOptions)

	dendriteAdminRouter.Handle("/admin/purgeRoom/{roomID}",
		httputil.MakeAdminAPI("admin_purge_room", userAPI, func(req *http.Request, device *userapi.Device) util.JSONResponse {
			return AdminPurgeRoom(req, cfg, device, rsAPI)
		}),
	).Methods(http.MethodPost, http.MethodOptions)

	dendriteAdminRouter.Handle("/admin/resetPassword/{userID}",
		httputil.MakeAdminAPI("admin_reset_password", userAPI, func(req *http.Request, device *userapi.Device) util.JSONResponse {
			return AdminResetPassword(req, cfg, device, userAPI)
		}),
	).Methods(http.MethodPost, http.MethodOptions)

	dendriteAdminRouter.Handle("/admin/downloadState/{serverName}/{roomID}",
		httputil.MakeAdminAPI("admin_download_state", userAPI, func(req *http.Request, device *userapi.Device) util.JSONResponse {
			return AdminDownloadState(req, cfg, device, rsAPI)
		}),
	).Methods(http.MethodGet, http.MethodOptions)

	dendriteAdminRouter.Handle("/admin/fulltext/reindex",
		httputil.MakeAdminAPI("admin_fultext_reindex", userAPI, func(req *http.Request, device *userapi.Device) util.JSONResponse {
			return AdminReindex(req, cfg, device, natsClient)
		}),
	).Methods(http.MethodGet, http.MethodOptions)

	dendriteAdminRouter.Handle("/admin/refreshDevices/{userID}",
		httputil.MakeAdminAPI("admin_refresh_devices", userAPI, func(req *http.Request, device *userapi.Device) util.JSONResponse {
			return AdminMarkAsStale(req, cfg, userAPI)
		}),
	).Methods(http.MethodPost, http.MethodOptions)

	// server notifications
	if cfg.Matrix.ServerNotices.Enabled {
		logrus.Info("Enabling server notices at /_synapse/admin/v1/send_server_notice")
		var serverNotificationSender *userapi.Device
		var err error
		notificationSenderOnce := &sync.Once{}

		synapseAdminRouter.Handle("/admin/v1/send_server_notice/{txnID}",
			httputil.MakeAuthAPI("send_server_notice", userAPI, func(req *http.Request, device *userapi.Device) util.JSONResponse {
				notificationSenderOnce.Do(func() {
					serverNotificationSender, err = getSenderDevice(context.Background(), rsAPI, userAPI, cfg)
				if err != nil {
					logrus.WithError(err).Fatal("unable to get account for sending sending server notices")
				}
				})
				// not specced, but ensure we're rate limiting requests to this endpoint
				if r := rateLimits.Limit(req, device); r != nil {
					return *r
				}
				var vars map[string]string
				vars, err = httputil.URLDecodeMapValues(mux.Vars(req))
				if err != nil {
					return util.ErrorResponse(err)
				}
				txnID := vars["txnID"]
				return SendServerNotice(
					req, &cfg.Matrix.ServerNotices,
					cfg, userAPI, rsAPI, asAPI,
					device, serverNotificationSender,
					&txnID, transactionsCache,
				)
			}),
		).Methods(http.MethodPut, http.MethodOptions)

		synapseAdminRouter.Handle("/admin/v1/send_server_notice",
			httputil.MakeAuthAPI("send_server_notice", userAPI, func(req *http.Request, device *userapi.Device) util.JSONResponse {
				notificationSenderOnce.Do(func() {
					serverNotificationSender, err = getSenderDevice(context.Background(), rsAPI, userAPI, cfg)
					if err != nil {
						logrus.WithError(err).Fatal("unable to get account for sending sending server notices")
					}
				})
				// not specced, but ensure we're rate limiting requests to this endpoint
				if r := rateLimits.Limit(req, device); r != nil {
					return *r
				}
				return SendServerNotice(
					req, &cfg.Matrix.ServerNotices,
					cfg, userAPI, rsAPI, asAPI,
					device, serverNotificationSender,
					nil, transactionsCache,
				)
			}),
		).Methods(http.MethodPost, http.MethodOptions)
	}

	// You can't just do PathPrefix("/(r0|v3)") because regexps only apply when inside named path variables.
	// So make a named path variable called 'apiversion' (which we will never read in handlers) and then do
	// (r0|v3) - BUT this is a captured group, which makes no sense because you cannot extract this group
	// from a match (gorilla/mux exposes no way to do this) so it demands you make it a non-capturing group
	// using ?: so the final regexp becomes what is below. We also need a trailing slash to stop 'v33333' matching.
	// Note that 'apiversion' is chosen because it must not collide with a variable used in any of the routing!
	v3mux := publicAPIMux.PathPrefix("/{apiversion:(?:r0|v3)}/").Subrouter()

	unstableMux := publicAPIMux.PathPrefix("/unstable").Subrouter()

	v3mux.Handle("/createRoom",
		httputil.MakeAuthAPI("createRoom", userAPI, func(req *http.Request, device *userapi.Device) util.JSONResponse {
			return CreateRoom(req, device, cfg, userAPI, rsAPI, asAPI)
		}),
	).Methods(http.MethodPost, http.MethodOptions)
	v3mux.Handle("/join/{roomIDOrAlias}",
		httputil.MakeAuthAPI(gomatrixserverlib.Join, userAPI, func(req *http.Request, device *userapi.Device) util.JSONResponse {
			if r := rateLimits.Limit(req, device); r != nil {
				return *r
			}
			vars, err := httputil.URLDecodeMapValues(mux.Vars(req))
			if err != nil {
				return util.ErrorResponse(err)
			}
			return JoinRoomByIDOrAlias(
				req, device, rsAPI, userAPI, vars["roomIDOrAlias"],
			)
		}, httputil.WithAllowGuests()),
	).Methods(http.MethodPost, http.MethodOptions)

	if mscCfg.Enabled("msc2753") {
		v3mux.Handle("/peek/{roomIDOrAlias}",
			httputil.MakeAuthAPI(gomatrixserverlib.Peek, userAPI, func(req *http.Request, device *userapi.Device) util.JSONResponse {
				if r := rateLimits.Limit(req, device); r != nil {
					return *r
				}
				vars, err := httputil.URLDecodeMapValues(mux.Vars(req))
				if err != nil {
					return util.ErrorResponse(err)
				}
				return PeekRoomByIDOrAlias(
					req, device, rsAPI, vars["roomIDOrAlias"],
				)
			}),
		).Methods(http.MethodPost, http.MethodOptions)
	}
	v3mux.Handle("/joined_rooms",
		httputil.MakeAuthAPI("joined_rooms", userAPI, func(req *http.Request, device *userapi.Device) util.JSONResponse {
			return GetJoinedRooms(req, device, rsAPI)
		}, httputil.WithAllowGuests()),
	).Methods(http.MethodGet, http.MethodOptions)
	v3mux.Handle("/rooms/{roomID}/join",
		httputil.MakeAuthAPI(gomatrixserverlib.Join, userAPI, func(req *http.Request, device *userapi.Device) util.JSONResponse {
			if r := rateLimits.Limit(req, device); r != nil {
				return *r
			}
			vars, err := httputil.URLDecodeMapValues(mux.Vars(req))
			if err != nil {
				return util.ErrorResponse(err)
			}
			return JoinRoomByIDOrAlias(
				req, device, rsAPI, userAPI, vars["roomID"],
			)
		}, httputil.WithAllowGuests()),
	).Methods(http.MethodPost, http.MethodOptions)
	v3mux.Handle("/rooms/{roomID}/leave",
		httputil.MakeAuthAPI("membership", userAPI, func(req *http.Request, device *userapi.Device) util.JSONResponse {
			if r := rateLimits.Limit(req, device); r != nil {
				return *r
			}
			vars, err := httputil.URLDecodeMapValues(mux.Vars(req))
			if err != nil {
				return util.ErrorResponse(err)
			}
			return LeaveRoomByID(
				req, device, rsAPI, vars["roomID"],
			)
		}, httputil.WithAllowGuests()),
	).Methods(http.MethodPost, http.MethodOptions)
	v3mux.Handle("/rooms/{roomID}/unpeek",
		httputil.MakeAuthAPI("unpeek", userAPI, func(req *http.Request, device *userapi.Device) util.JSONResponse {
			vars, err := httputil.URLDecodeMapValues(mux.Vars(req))
			if err != nil {
				return util.ErrorResponse(err)
			}
			return UnpeekRoomByID(
				req, device, rsAPI, vars["roomID"],
			)
		}),
	).Methods(http.MethodPost, http.MethodOptions)
	v3mux.Handle("/rooms/{roomID}/ban",
		httputil.MakeAuthAPI("membership", userAPI, func(req *http.Request, device *userapi.Device) util.JSONResponse {
			vars, err := httputil.URLDecodeMapValues(mux.Vars(req))
			if err != nil {
				return util.ErrorResponse(err)
			}
			return SendBan(req, userAPI, device, vars["roomID"], cfg, rsAPI, asAPI)
		}),
	).Methods(http.MethodPost, http.MethodOptions)
	v3mux.Handle("/rooms/{roomID}/invite",
		httputil.MakeAuthAPI("membership", userAPI, func(req *http.Request, device *userapi.Device) util.JSONResponse {
			if r := rateLimits.Limit(req, device); r != nil {
				return *r
			}
			vars, err := httputil.URLDecodeMapValues(mux.Vars(req))
			if err != nil {
				return util.ErrorResponse(err)
			}
			return SendInvite(req, userAPI, device, vars["roomID"], cfg, rsAPI, asAPI)
		}),
	).Methods(http.MethodPost, http.MethodOptions)
	v3mux.Handle("/rooms/{roomID}/kick",
		httputil.MakeAuthAPI("membership", userAPI, func(req *http.Request, device *userapi.Device) util.JSONResponse {
			vars, err := httputil.URLDecodeMapValues(mux.Vars(req))
			if err != nil {
				return util.ErrorResponse(err)
			}
			return SendKick(req, userAPI, device, vars["roomID"], cfg, rsAPI, asAPI)
		}),
	).Methods(http.MethodPost, http.MethodOptions)
	v3mux.Handle("/rooms/{roomID}/unban",
		httputil.MakeAuthAPI("membership", userAPI, func(req *http.Request, device *userapi.Device) util.JSONResponse {
			vars, err := httputil.URLDecodeMapValues(mux.Vars(req))
			if err != nil {
				return util.ErrorResponse(err)
			}
			return SendUnban(req, userAPI, device, vars["roomID"], cfg, rsAPI, asAPI)
		}),
	).Methods(http.MethodPost, http.MethodOptions)
	v3mux.Handle("/rooms/{roomID}/send/{eventType}",
		httputil.MakeAuthAPI("send_message", userAPI, func(req *http.Request, device *userapi.Device) util.JSONResponse {
			vars, err := httputil.URLDecodeMapValues(mux.Vars(req))
			if err != nil {
				return util.ErrorResponse(err)
			}
			return SendEvent(req, device, vars["roomID"], vars["eventType"], nil, nil, cfg, rsAPI, nil)
		}, httputil.WithAllowGuests()),
	).Methods(http.MethodPost, http.MethodOptions)
	v3mux.Handle("/rooms/{roomID}/send/{eventType}/{txnID}",
		httputil.MakeAuthAPI("send_message", userAPI, func(req *http.Request, device *userapi.Device) util.JSONResponse {
			vars, err := httputil.URLDecodeMapValues(mux.Vars(req))
			if err != nil {
				return util.ErrorResponse(err)
			}
			txnID := vars["txnID"]
			return SendEvent(req, device, vars["roomID"], vars["eventType"], &txnID,
				nil, cfg, rsAPI, transactionsCache)
		}, httputil.WithAllowGuests()),
	).Methods(http.MethodPut, http.MethodOptions)

	v3mux.Handle("/rooms/{roomID}/state", httputil.MakeAuthAPI("room_state", userAPI, func(req *http.Request, device *userapi.Device) util.JSONResponse {
		vars, err := httputil.URLDecodeMapValues(mux.Vars(req))
		if err != nil {
			return util.ErrorResponse(err)
		}
		return OnIncomingStateRequest(req.Context(), device, rsAPI, vars["roomID"])
	}, httputil.WithAllowGuests())).Methods(http.MethodGet, http.MethodOptions)

	v3mux.Handle("/rooms/{roomID}/aliases", httputil.MakeAuthAPI("aliases", userAPI, func(req *http.Request, device *userapi.Device) util.JSONResponse {
		vars, err := httputil.URLDecodeMapValues(mux.Vars(req))
		if err != nil {
			return util.ErrorResponse(err)
		}
		return GetAliases(req, rsAPI, device, vars["roomID"])
	})).Methods(http.MethodGet, http.MethodOptions)

	v3mux.Handle("/rooms/{roomID}/state/{type:[^/]+/?}", httputil.MakeAuthAPI("room_state", userAPI, func(req *http.Request, device *userapi.Device) util.JSONResponse {
		vars, err := httputil.URLDecodeMapValues(mux.Vars(req))
		if err != nil {
			return util.ErrorResponse(err)
		}
		// If there's a trailing slash, remove it
		eventType := strings.TrimSuffix(vars["type"], "/")
		eventFormat := req.URL.Query().Get("format") == "event"
		return OnIncomingStateTypeRequest(req.Context(), device, rsAPI, vars["roomID"], eventType, "", eventFormat)
	}, httputil.WithAllowGuests())).Methods(http.MethodGet, http.MethodOptions)

	v3mux.Handle("/rooms/{roomID}/state/{type}/{stateKey}", httputil.MakeAuthAPI("room_state", userAPI, func(req *http.Request, device *userapi.Device) util.JSONResponse {
		vars, err := httputil.URLDecodeMapValues(mux.Vars(req))
		if err != nil {
			return util.ErrorResponse(err)
		}
		eventFormat := req.URL.Query().Get("format") == "event"
		return OnIncomingStateTypeRequest(req.Context(), device, rsAPI, vars["roomID"], vars["type"], vars["stateKey"], eventFormat)
	}, httputil.WithAllowGuests())).Methods(http.MethodGet, http.MethodOptions)

	v3mux.Handle("/rooms/{roomID}/state/{eventType:[^/]+/?}",
		httputil.MakeAuthAPI("send_message", userAPI, func(req *http.Request, device *userapi.Device) util.JSONResponse {
			vars, err := httputil.URLDecodeMapValues(mux.Vars(req))
			if err != nil {
				return util.ErrorResponse(err)
			}
			emptyString := ""
			eventType := strings.TrimSuffix(vars["eventType"], "/")
			return SendEvent(req, device, vars["roomID"], eventType, nil, &emptyString, cfg, rsAPI, nil)
		}, httputil.WithAllowGuests()),
	).Methods(http.MethodPut, http.MethodOptions)

	v3mux.Handle("/rooms/{roomID}/state/{eventType}/{stateKey}",
		httputil.MakeAuthAPI("send_message", userAPI, func(req *http.Request, device *userapi.Device) util.JSONResponse {
			vars, err := httputil.URLDecodeMapValues(mux.Vars(req))
			if err != nil {
				return util.ErrorResponse(err)
			}
			stateKey := vars["stateKey"]
			return SendEvent(req, device, vars["roomID"], vars["eventType"], nil, &stateKey, cfg, rsAPI, nil)
		}, httputil.WithAllowGuests()),
	).Methods(http.MethodPut, http.MethodOptions)

	v3mux.Handle("/register", httputil.MakeExternalAPI("register", func(req *http.Request) util.JSONResponse {
		if r := rateLimits.Limit(req, nil); r != nil {
			return *r
		}
		return Register(req, userAPI, cfg)
	})).Methods(http.MethodPost, http.MethodOptions)

	v3mux.Handle("/register/available", httputil.MakeExternalAPI("registerAvailable", func(req *http.Request) util.JSONResponse {
		if r := rateLimits.Limit(req, nil); r != nil {
			return *r
		}
		return RegisterAvailable(req, cfg, userAPI)
	})).Methods(http.MethodGet, http.MethodOptions)

	v3mux.Handle("/directory/room/{roomAlias}",
		httputil.MakeExternalAPI("directory_room", func(req *http.Request) util.JSONResponse {
			vars, err := httputil.URLDecodeMapValues(mux.Vars(req))
			if err != nil {
				return util.ErrorResponse(err)
			}
			return DirectoryRoom(req, vars["roomAlias"], federation, cfg, rsAPI, federationSender)
		}),
	).Methods(http.MethodGet, http.MethodOptions)

	v3mux.Handle("/directory/room/{roomAlias}",
		httputil.MakeAuthAPI("directory_room", userAPI, func(req *http.Request, device *userapi.Device) util.JSONResponse {
			vars, err := httputil.URLDecodeMapValues(mux.Vars(req))
			if err != nil {
				return util.ErrorResponse(err)
			}
			return SetLocalAlias(req, device, vars["roomAlias"], cfg, rsAPI)
		}),
	).Methods(http.MethodPut, http.MethodOptions)

	v3mux.Handle("/directory/room/{roomAlias}",
		httputil.MakeAuthAPI("directory_room", userAPI, func(req *http.Request, device *userapi.Device) util.JSONResponse {
			vars, err := httputil.URLDecodeMapValues(mux.Vars(req))
			if err != nil {
				return util.ErrorResponse(err)
			}
			return RemoveLocalAlias(req, device, vars["roomAlias"], rsAPI)
		}),
	).Methods(http.MethodDelete, http.MethodOptions)
	v3mux.Handle("/directory/list/room/{roomID}",
		httputil.MakeExternalAPI("directory_list", func(req *http.Request) util.JSONResponse {
			vars, err := httputil.URLDecodeMapValues(mux.Vars(req))
			if err != nil {
				return util.ErrorResponse(err)
			}
			return GetVisibility(req, rsAPI, vars["roomID"])
		}),
	).Methods(http.MethodGet, http.MethodOptions)

	v3mux.Handle("/directory/list/room/{roomID}",
		httputil.MakeAuthAPI("directory_list", userAPI, func(req *http.Request, device *userapi.Device) util.JSONResponse {
			vars, err := httputil.URLDecodeMapValues(mux.Vars(req))
			if err != nil {
				return util.ErrorResponse(err)
			}
			return SetVisibility(req, rsAPI, device, vars["roomID"])
		}),
	).Methods(http.MethodPut, http.MethodOptions)
	v3mux.Handle("/directory/list/appservice/{networkID}/{roomID}",
		httputil.MakeAuthAPI("directory_list", userAPI, func(req *http.Request, device *userapi.Device) util.JSONResponse {
			vars, err := httputil.URLDecodeMapValues(mux.Vars(req))
			if err != nil {
				return util.ErrorResponse(err)
			}
			return SetVisibilityAS(req, rsAPI, device, vars["networkID"], vars["roomID"])
		}),
	).Methods(http.MethodPut, http.MethodOptions)

	// Undocumented endpoint
	v3mux.Handle("/directory/list/appservice/{networkID}/{roomID}",
		httputil.MakeAuthAPI("directory_list", userAPI, func(req *http.Request, device *userapi.Device) util.JSONResponse {
			vars, err := httputil.URLDecodeMapValues(mux.Vars(req))
			if err != nil {
				return util.ErrorResponse(err)
			}
			return SetVisibilityAS(req, rsAPI, device, vars["networkID"], vars["roomID"])
		}),
	).Methods(http.MethodDelete, http.MethodOptions)

	v3mux.Handle("/publicRooms",
		httputil.MakeExternalAPI("public_rooms", func(req *http.Request) util.JSONResponse {
			return GetPostPublicRooms(req, rsAPI, extRoomsProvider, federation, cfg)
		}),
	).Methods(http.MethodGet, http.MethodPost, http.MethodOptions)

	v3mux.Handle("/logout",
		httputil.MakeAuthAPI("logout", userAPI, func(req *http.Request, device *userapi.Device) util.JSONResponse {
			return Logout(req, userAPI, device)
		}),
	).Methods(http.MethodPost, http.MethodOptions)

	v3mux.Handle("/logout/all",
		httputil.MakeAuthAPI("logout", userAPI, func(req *http.Request, device *userapi.Device) util.JSONResponse {
			return LogoutAll(req, userAPI, device)
		}),
	).Methods(http.MethodPost, http.MethodOptions)

	v3mux.Handle("/rooms/{roomID}/typing/{userID}",
		httputil.MakeAuthAPI("rooms_typing", userAPI, func(req *http.Request, device *userapi.Device) util.JSONResponse {
			if r := rateLimits.Limit(req, device); r != nil {
				return *r
			}
			vars, err := httputil.URLDecodeMapValues(mux.Vars(req))
			if err != nil {
				return util.ErrorResponse(err)
			}
			return SendTyping(req, device, vars["roomID"], vars["userID"], rsAPI, syncProducer)
		}),
	).Methods(http.MethodPut, http.MethodOptions)
	v3mux.Handle("/rooms/{roomID}/redact/{eventID}",
		httputil.MakeAuthAPI("rooms_redact", userAPI, func(req *http.Request, device *userapi.Device) util.JSONResponse {
			vars, err := httputil.URLDecodeMapValues(mux.Vars(req))
			if err != nil {
				return util.ErrorResponse(err)
			}
			return SendRedaction(req, device, vars["roomID"], vars["eventID"], cfg, rsAPI, nil, nil)
		}),
	).Methods(http.MethodPost, http.MethodOptions)
	v3mux.Handle("/rooms/{roomID}/redact/{eventID}/{txnId}",
		httputil.MakeAuthAPI("rooms_redact", userAPI, func(req *http.Request, device *userapi.Device) util.JSONResponse {
			vars, err := httputil.URLDecodeMapValues(mux.Vars(req))
			if err != nil {
				return util.ErrorResponse(err)
			}
			txnID := vars["txnId"]
			return SendRedaction(req, device, vars["roomID"], vars["eventID"], cfg, rsAPI, &txnID, transactionsCache)
		}),
	).Methods(http.MethodPut, http.MethodOptions)

	v3mux.Handle("/sendToDevice/{eventType}/{txnID}",
		httputil.MakeAuthAPI("send_to_device", userAPI, func(req *http.Request, device *userapi.Device) util.JSONResponse {
			vars, err := httputil.URLDecodeMapValues(mux.Vars(req))
			if err != nil {
				return util.ErrorResponse(err)
			}
			txnID := vars["txnID"]
			return SendToDevice(req, device, syncProducer, transactionsCache, vars["eventType"], &txnID)
		}, httputil.WithAllowGuests()),
	).Methods(http.MethodPut, http.MethodOptions)

	// This is only here because sytest refers to /unstable for this endpoint
	// rather than r0. It's an exact duplicate of the above handler.
	// TODO: Remove this if/when sytest is fixed!
	unstableMux.Handle("/sendToDevice/{eventType}/{txnID}",
		httputil.MakeAuthAPI("send_to_device", userAPI, func(req *http.Request, device *userapi.Device) util.JSONResponse {
			vars, err := httputil.URLDecodeMapValues(mux.Vars(req))
			if err != nil {
				return util.ErrorResponse(err)
			}
			txnID := vars["txnID"]
			return SendToDevice(req, device, syncProducer, transactionsCache, vars["eventType"], &txnID)
		}, httputil.WithAllowGuests()),
	).Methods(http.MethodPut, http.MethodOptions)

	v3mux.Handle("/account/whoami",
		httputil.MakeAuthAPI("whoami", userAPI, func(req *http.Request, device *userapi.Device) util.JSONResponse {
			if r := rateLimits.Limit(req, device); r != nil {
				return *r
			}
			return Whoami(req, device)
		}, httputil.WithAllowGuests()),
	).Methods(http.MethodGet, http.MethodOptions)

	v3mux.Handle("/account/password",
		httputil.MakeAuthAPI("password", userAPI, func(req *http.Request, device *userapi.Device) util.JSONResponse {
			if r := rateLimits.Limit(req, device); r != nil {
				return *r
			}
			return Password(req, userAPI, device, cfg)
		}),
	).Methods(http.MethodPost, http.MethodOptions)

	v3mux.Handle("/account/deactivate",
		httputil.MakeAuthAPI("deactivate", userAPI, func(req *http.Request, device *userapi.Device) util.JSONResponse {
			if r := rateLimits.Limit(req, device); r != nil {
				return *r
			}
			return Deactivate(req, userInteractiveAuth, userAPI, device)
		}),
	).Methods(http.MethodPost, http.MethodOptions)

	// Stub endpoints required by Element

	v3mux.Handle("/login",
		httputil.MakeExternalAPI("login", func(req *http.Request) util.JSONResponse {
			if r := rateLimits.Limit(req, nil); r != nil {
				return *r
			}
			return Login(req, userAPI, cfg)
		}),
	).Methods(http.MethodGet, http.MethodPost, http.MethodOptions)

	v3mux.Handle("/login/sso/callback",
		httputil.MakeExternalAPI("login", func(req *http.Request) util.JSONResponse {
			return SSOCallback(req, userAPI, ssoAuthenticator, &cfg.Login.SSO, cfg.Matrix.ServerName)
		}),
	).Methods(http.MethodGet, http.MethodOptions)

	v3mux.Handle("/login/sso/redirect",
		httputil.MakeExternalAPI("login", func(req *http.Request) util.JSONResponse {
			return SSORedirect(req, "", ssoAuthenticator, &cfg.Login.SSO)
		}),
	).Methods(http.MethodGet, http.MethodOptions)

	v3mux.Handle("/login/sso/redirect/{idpID}",
		httputil.MakeExternalAPI("login", func(req *http.Request) util.JSONResponse {
			vars := mux.Vars(req)
			return SSORedirect(req, vars["idpID"], ssoAuthenticator, &cfg.Login.SSO)
		}),
	).Methods(http.MethodGet, http.MethodOptions)

	v3mux.Handle("/auth/{authType}/fallback/web",
		httputil.MakeHTMLAPI("auth_fallback", base.EnableMetrics, func(w http.ResponseWriter, req *http.Request) {
			vars := mux.Vars(req)
			AuthFallback(w, req, vars["authType"], cfg)
		}),
	).Methods(http.MethodGet, http.MethodPost, http.MethodOptions)

	// Push rules

	v3mux.Handle("/pushrules",
		httputil.MakeAuthAPI("push_rules", userAPI, func(req *http.Request, device *userapi.Device) util.JSONResponse {
			return util.JSONResponse{
				Code: http.StatusBadRequest,
				JSON: jsonerror.InvalidArgumentValue("missing trailing slash"),
			}
		}),
	).Methods(http.MethodGet, http.MethodOptions)

	v3mux.Handle("/pushrules/",
		httputil.MakeAuthAPI("push_rules", userAPI, func(req *http.Request, device *userapi.Device) util.JSONResponse {
			return GetAllPushRules(req.Context(), device, userAPI)
		}),
	).Methods(http.MethodGet, http.MethodOptions)

	v3mux.Handle("/pushrules/",
		httputil.MakeAuthAPI("push_rules", userAPI, func(req *http.Request, device *userapi.Device) util.JSONResponse {
			return util.JSONResponse{
				Code: http.StatusBadRequest,
				JSON: jsonerror.InvalidArgumentValue("scope, kind and rule ID must be specified"),
			}
		}),
	).Methods(http.MethodPut)

	v3mux.Handle("/pushrules/{scope}/",
		httputil.MakeAuthAPI("push_rules", userAPI, func(req *http.Request, device *userapi.Device) util.JSONResponse {
			vars, err := httputil.URLDecodeMapValues(mux.Vars(req))
			if err != nil {
				return util.ErrorResponse(err)
			}
			return GetPushRulesByScope(req.Context(), vars["scope"], device, userAPI)
		}),
	).Methods(http.MethodGet, http.MethodOptions)

	v3mux.Handle("/pushrules/{scope}",
		httputil.MakeAuthAPI("push_rules", userAPI, func(req *http.Request, device *userapi.Device) util.JSONResponse {
			return util.JSONResponse{
				Code: http.StatusBadRequest,
				JSON: jsonerror.InvalidArgumentValue("missing trailing slash after scope"),
			}
		}),
	).Methods(http.MethodGet, http.MethodOptions)

	v3mux.Handle("/pushrules/{scope:[^/]+/?}",
		httputil.MakeAuthAPI("push_rules", userAPI, func(req *http.Request, device *userapi.Device) util.JSONResponse {
			return util.JSONResponse{
				Code: http.StatusBadRequest,
				JSON: jsonerror.InvalidArgumentValue("kind and rule ID must be specified"),
			}
		}),
	).Methods(http.MethodPut)

	v3mux.Handle("/pushrules/{scope}/{kind}/",
		httputil.MakeAuthAPI("push_rules", userAPI, func(req *http.Request, device *userapi.Device) util.JSONResponse {
			vars, err := httputil.URLDecodeMapValues(mux.Vars(req))
			if err != nil {
				return util.ErrorResponse(err)
			}
			return GetPushRulesByKind(req.Context(), vars["scope"], vars["kind"], device, userAPI)
		}),
	).Methods(http.MethodGet, http.MethodOptions)

	v3mux.Handle("/pushrules/{scope}/{kind}",
		httputil.MakeAuthAPI("push_rules", userAPI, func(req *http.Request, device *userapi.Device) util.JSONResponse {
			return util.JSONResponse{
				Code: http.StatusBadRequest,
				JSON: jsonerror.InvalidArgumentValue("missing trailing slash after kind"),
			}
		}),
	).Methods(http.MethodGet, http.MethodOptions)

	v3mux.Handle("/pushrules/{scope}/{kind:[^/]+/?}",
		httputil.MakeAuthAPI("push_rules", userAPI, func(req *http.Request, device *userapi.Device) util.JSONResponse {
			return util.JSONResponse{
				Code: http.StatusBadRequest,
				JSON: jsonerror.InvalidArgumentValue("rule ID must be specified"),
			}
		}),
	).Methods(http.MethodPut)

	v3mux.Handle("/pushrules/{scope}/{kind}/{ruleID}",
		httputil.MakeAuthAPI("push_rules", userAPI, func(req *http.Request, device *userapi.Device) util.JSONResponse {
			vars, err := httputil.URLDecodeMapValues(mux.Vars(req))
			if err != nil {
				return util.ErrorResponse(err)
			}
			return GetPushRuleByRuleID(req.Context(), vars["scope"], vars["kind"], vars["ruleID"], device, userAPI)
		}),
	).Methods(http.MethodGet, http.MethodOptions)

	v3mux.Handle("/pushrules/{scope}/{kind}/{ruleID}",
		httputil.MakeAuthAPI("push_rules", userAPI, func(req *http.Request, device *userapi.Device) util.JSONResponse {
			if r := rateLimits.Limit(req, device); r != nil {
				return *r
			}
			vars, err := httputil.URLDecodeMapValues(mux.Vars(req))
			if err != nil {
				return util.ErrorResponse(err)
			}
			query := req.URL.Query()
			return PutPushRuleByRuleID(req.Context(), vars["scope"], vars["kind"], vars["ruleID"], query.Get("after"), query.Get("before"), req.Body, device, userAPI)
		}),
	).Methods(http.MethodPut)

	v3mux.Handle("/pushrules/{scope}/{kind}/{ruleID}",
		httputil.MakeAuthAPI("push_rules", userAPI, func(req *http.Request, device *userapi.Device) util.JSONResponse {
			vars, err := httputil.URLDecodeMapValues(mux.Vars(req))
			if err != nil {
				return util.ErrorResponse(err)
			}
			return DeletePushRuleByRuleID(req.Context(), vars["scope"], vars["kind"], vars["ruleID"], device, userAPI)
		}),
	).Methods(http.MethodDelete)

	v3mux.Handle("/pushrules/{scope}/{kind}/{ruleID}/{attr}",
		httputil.MakeAuthAPI("push_rules", userAPI, func(req *http.Request, device *userapi.Device) util.JSONResponse {
			vars, err := httputil.URLDecodeMapValues(mux.Vars(req))
			if err != nil {
				return util.ErrorResponse(err)
			}
			return GetPushRuleAttrByRuleID(req.Context(), vars["scope"], vars["kind"], vars["ruleID"], vars["attr"], device, userAPI)
		}),
	).Methods(http.MethodGet, http.MethodOptions)

	v3mux.Handle("/pushrules/{scope}/{kind}/{ruleID}/{attr}",
		httputil.MakeAuthAPI("push_rules", userAPI, func(req *http.Request, device *userapi.Device) util.JSONResponse {
			vars, err := httputil.URLDecodeMapValues(mux.Vars(req))
			if err != nil {
				return util.ErrorResponse(err)
			}
			return PutPushRuleAttrByRuleID(req.Context(), vars["scope"], vars["kind"], vars["ruleID"], vars["attr"], req.Body, device, userAPI)
		}),
	).Methods(http.MethodPut)

	// Element user settings

	v3mux.Handle("/profile/{userID}",
		httputil.MakeExternalAPI("profile", func(req *http.Request) util.JSONResponse {
			vars, err := httputil.URLDecodeMapValues(mux.Vars(req))
			if err != nil {
				return util.ErrorResponse(err)
			}
			return GetProfile(req, userAPI, cfg, vars["userID"], asAPI, federation)
		}),
	).Methods(http.MethodGet, http.MethodOptions)

	v3mux.Handle("/profile/{userID}/avatar_url",
		httputil.MakeExternalAPI("profile_avatar_url", func(req *http.Request) util.JSONResponse {
			vars, err := httputil.URLDecodeMapValues(mux.Vars(req))
			if err != nil {
				return util.ErrorResponse(err)
			}
			return GetAvatarURL(req, userAPI, cfg, vars["userID"], asAPI, federation)
		}),
	).Methods(http.MethodGet, http.MethodOptions)

	v3mux.Handle("/profile/{userID}/avatar_url",
		httputil.MakeAuthAPI("profile_avatar_url", userAPI, func(req *http.Request, device *userapi.Device) util.JSONResponse {
			if r := rateLimits.Limit(req, device); r != nil {
				return *r
			}
			vars, err := httputil.URLDecodeMapValues(mux.Vars(req))
			if err != nil {
				return util.ErrorResponse(err)
			}
			return SetAvatarURL(req, userAPI, device, vars["userID"], cfg, rsAPI)
		}),
	).Methods(http.MethodPut, http.MethodOptions)
	// Browsers use the OPTIONS HTTP method to check if the CORS policy allows
	// PUT requests, so we need to allow this method

	v3mux.Handle("/profile/{userID}/displayname",
		httputil.MakeExternalAPI("profile_displayname", func(req *http.Request) util.JSONResponse {
			vars, err := httputil.URLDecodeMapValues(mux.Vars(req))
			if err != nil {
				return util.ErrorResponse(err)
			}
			return GetDisplayName(req, userAPI, cfg, vars["userID"], asAPI, federation)
		}),
	).Methods(http.MethodGet, http.MethodOptions)

	v3mux.Handle("/profile/{userID}/displayname",
		httputil.MakeAuthAPI("profile_displayname", userAPI, func(req *http.Request, device *userapi.Device) util.JSONResponse {
			if r := rateLimits.Limit(req, device); r != nil {
				return *r
			}
			vars, err := httputil.URLDecodeMapValues(mux.Vars(req))
			if err != nil {
				return util.ErrorResponse(err)
			}
			return SetDisplayName(req, userAPI, device, vars["userID"], cfg, rsAPI)
		}, httputil.WithAllowGuests()),
	).Methods(http.MethodPut, http.MethodOptions)
	// Browsers use the OPTIONS HTTP method to check if the CORS policy allows
	// PUT requests, so we need to allow this method

	v3mux.Handle("/account/3pid",
		httputil.MakeAuthAPI("account_3pid", userAPI, func(req *http.Request, device *userapi.Device) util.JSONResponse {
			return GetAssociated3PIDs(req, userAPI, device)
		}),
	).Methods(http.MethodGet, http.MethodOptions)

	v3mux.Handle("/account/3pid",
		httputil.MakeAuthAPI("account_3pid", userAPI, func(req *http.Request, device *userapi.Device) util.JSONResponse {
			return CheckAndSave3PIDAssociation(req, userAPI, device, cfg)
		}),
	).Methods(http.MethodPost, http.MethodOptions)

	unstableMux.Handle("/account/3pid/delete",
		httputil.MakeAuthAPI("account_3pid", userAPI, func(req *http.Request, device *userapi.Device) util.JSONResponse {
			return Forget3PID(req, userAPI)
		}),
	).Methods(http.MethodPost, http.MethodOptions)

	v3mux.Handle("/{path:(?:account/3pid|register)}/email/requestToken",
		httputil.MakeExternalAPI("account_3pid_request_token", func(req *http.Request) util.JSONResponse {
			return RequestEmailToken(req, userAPI, cfg)
		}),
	).Methods(http.MethodPost, http.MethodOptions)

	v3mux.Handle("/voip/turnServer",
		httputil.MakeAuthAPI("turn_server", userAPI, func(req *http.Request, device *userapi.Device) util.JSONResponse {
			if r := rateLimits.Limit(req, device); r != nil {
				return *r
			}
			return RequestTurnServer(req, device, cfg)
		}),
	).Methods(http.MethodGet, http.MethodOptions)

	v3mux.Handle("/thirdparty/protocols",
		httputil.MakeAuthAPI("thirdparty_protocols", userAPI, func(req *http.Request, device *userapi.Device) util.JSONResponse {
			return Protocols(req, asAPI, device, "")
		}, httputil.WithAllowGuests()),
	).Methods(http.MethodGet, http.MethodOptions)

	v3mux.Handle("/thirdparty/protocol/{protocolID}",
		httputil.MakeAuthAPI("thirdparty_protocols", userAPI, func(req *http.Request, device *userapi.Device) util.JSONResponse {
			vars, err := httputil.URLDecodeMapValues(mux.Vars(req))
			if err != nil {
				return util.ErrorResponse(err)
			}
			return Protocols(req, asAPI, device, vars["protocolID"])
		}, httputil.WithAllowGuests()),
	).Methods(http.MethodGet, http.MethodOptions)

	v3mux.Handle("/thirdparty/user/{protocolID}",
		httputil.MakeAuthAPI("thirdparty_user", userAPI, func(req *http.Request, device *userapi.Device) util.JSONResponse {
			vars, err := httputil.URLDecodeMapValues(mux.Vars(req))
			if err != nil {
				return util.ErrorResponse(err)
			}
			return User(req, asAPI, device, vars["protocolID"], req.URL.Query())
		}, httputil.WithAllowGuests()),
	).Methods(http.MethodGet, http.MethodOptions)

	v3mux.Handle("/thirdparty/user",
		httputil.MakeAuthAPI("thirdparty_user", userAPI, func(req *http.Request, device *userapi.Device) util.JSONResponse {
			return User(req, asAPI, device, "", req.URL.Query())
		}, httputil.WithAllowGuests()),
	).Methods(http.MethodGet, http.MethodOptions)

	v3mux.Handle("/thirdparty/location/{protocolID}",
		httputil.MakeAuthAPI("thirdparty_location", userAPI, func(req *http.Request, device *userapi.Device) util.JSONResponse {
			vars, err := httputil.URLDecodeMapValues(mux.Vars(req))
			if err != nil {
				return util.ErrorResponse(err)
			}
			return Location(req, asAPI, device, vars["protocolID"], req.URL.Query())
		}, httputil.WithAllowGuests()),
	).Methods(http.MethodGet, http.MethodOptions)

	v3mux.Handle("/thirdparty/location",
		httputil.MakeAuthAPI("thirdparty_location", userAPI, func(req *http.Request, device *userapi.Device) util.JSONResponse {
			return Location(req, asAPI, device, "", req.URL.Query())
		}, httputil.WithAllowGuests()),
	).Methods(http.MethodGet, http.MethodOptions)

	v3mux.Handle("/rooms/{roomID}/initialSync",
		httputil.MakeExternalAPI("rooms_initial_sync", func(req *http.Request) util.JSONResponse {
			// TODO: Allow people to peek into rooms.
			return util.JSONResponse{
				Code: http.StatusForbidden,
				JSON: jsonerror.GuestAccessForbidden("Guest access not implemented"),
			}
		}),
	).Methods(http.MethodGet, http.MethodOptions)

	v3mux.Handle("/user/{userID}/account_data/{type}",
		httputil.MakeAuthAPI("user_account_data", userAPI, func(req *http.Request, device *userapi.Device) util.JSONResponse {
			vars, err := httputil.URLDecodeMapValues(mux.Vars(req))
			if err != nil {
				return util.ErrorResponse(err)
			}
			return SaveAccountData(req, userAPI, device, vars["userID"], "", vars["type"], syncProducer)
		}),
	).Methods(http.MethodPut, http.MethodOptions)

	v3mux.Handle("/user/{userID}/rooms/{roomID}/account_data/{type}",
		httputil.MakeAuthAPI("user_account_data", userAPI, func(req *http.Request, device *userapi.Device) util.JSONResponse {
			vars, err := httputil.URLDecodeMapValues(mux.Vars(req))
			if err != nil {
				return util.ErrorResponse(err)
			}
			return SaveAccountData(req, userAPI, device, vars["userID"], vars["roomID"], vars["type"], syncProducer)
		}),
	).Methods(http.MethodPut, http.MethodOptions)

	v3mux.Handle("/user/{userID}/account_data/{type}",
		httputil.MakeAuthAPI("user_account_data", userAPI, func(req *http.Request, device *userapi.Device) util.JSONResponse {
			vars, err := httputil.URLDecodeMapValues(mux.Vars(req))
			if err != nil {
				return util.ErrorResponse(err)
			}
			return GetAccountData(req, userAPI, device, vars["userID"], "", vars["type"])
		}),
	).Methods(http.MethodGet)

	v3mux.Handle("/user/{userID}/rooms/{roomID}/account_data/{type}",
		httputil.MakeAuthAPI("user_account_data", userAPI, func(req *http.Request, device *userapi.Device) util.JSONResponse {
			vars, err := httputil.URLDecodeMapValues(mux.Vars(req))
			if err != nil {
				return util.ErrorResponse(err)
			}
			return GetAccountData(req, userAPI, device, vars["userID"], vars["roomID"], vars["type"])
		}),
	).Methods(http.MethodGet)

	v3mux.Handle("/admin/whois/{userID}",
		httputil.MakeAuthAPI("admin_whois", userAPI, func(req *http.Request, device *userapi.Device) util.JSONResponse {
			vars, err := httputil.URLDecodeMapValues(mux.Vars(req))
			if err != nil {
				return util.ErrorResponse(err)
			}
			return GetAdminWhois(req, userAPI, device, vars["userID"])
		}),
	).Methods(http.MethodGet)

	v3mux.Handle("/user/{userID}/openid/request_token",
		httputil.MakeAuthAPI("openid_request_token", userAPI, func(req *http.Request, device *userapi.Device) util.JSONResponse {
			if r := rateLimits.Limit(req, device); r != nil {
				return *r
			}
			vars, err := httputil.URLDecodeMapValues(mux.Vars(req))
			if err != nil {
				return util.ErrorResponse(err)
			}
			return CreateOpenIDToken(req, userAPI, device, vars["userID"], cfg)
		}),
	).Methods(http.MethodPost, http.MethodOptions)

	v3mux.Handle("/user_directory/search",
		httputil.MakeAuthAPI("userdirectory_search", userAPI, func(req *http.Request, device *userapi.Device) util.JSONResponse {
			if r := rateLimits.Limit(req, device); r != nil {
				return *r
			}
			postContent := struct {
				SearchString string `json:"search_term"`
				Limit        int    `json:"limit"`
			}{}

			if resErr := clientutil.UnmarshalJSONRequest(req, &postContent); resErr != nil {
				return *resErr
			}
			return SearchUserDirectory(
				req.Context(),
				device,
				rsAPI,
				userDirectoryProvider,
				postContent.SearchString,
				postContent.Limit,
				federation,
				cfg.Matrix.ServerName,
			)
		}),
	).Methods(http.MethodPost, http.MethodOptions)

	v3mux.Handle("/rooms/{roomID}/read_markers",
		httputil.MakeAuthAPI("rooms_read_markers", userAPI, func(req *http.Request, device *userapi.Device) util.JSONResponse {
			if r := rateLimits.Limit(req, device); r != nil {
				return *r
			}
			vars, err := httputil.URLDecodeMapValues(mux.Vars(req))
			if err != nil {
				return util.ErrorResponse(err)
			}
			return SaveReadMarker(req, userAPI, rsAPI, syncProducer, device, vars["roomID"])
		}),
	).Methods(http.MethodPost, http.MethodOptions)

	v3mux.Handle("/rooms/{roomID}/forget",
		httputil.MakeAuthAPI("rooms_forget", userAPI, func(req *http.Request, device *userapi.Device) util.JSONResponse {
			if r := rateLimits.Limit(req, device); r != nil {
				return *r
			}
			vars, err := httputil.URLDecodeMapValues(mux.Vars(req))
			if err != nil {
				return util.ErrorResponse(err)
			}
			return SendForget(req, device, vars["roomID"], rsAPI)
		}),
	).Methods(http.MethodPost, http.MethodOptions)

	v3mux.Handle("/rooms/{roomID}/upgrade",
		httputil.MakeAuthAPI("rooms_upgrade", userAPI, func(req *http.Request, device *userapi.Device) util.JSONResponse {
			vars, err := httputil.URLDecodeMapValues(mux.Vars(req))
			if err != nil {
				return util.ErrorResponse(err)
			}
			return UpgradeRoom(req, device, cfg, vars["roomID"], userAPI, rsAPI, asAPI)
		}),
	).Methods(http.MethodPost, http.MethodOptions)

	v3mux.Handle("/devices",
		httputil.MakeAuthAPI("get_devices", userAPI, func(req *http.Request, device *userapi.Device) util.JSONResponse {
			return GetDevicesByLocalpart(req, userAPI, device)
		}, httputil.WithAllowGuests()),
	).Methods(http.MethodGet, http.MethodOptions)

	v3mux.Handle("/devices/{deviceID}",
		httputil.MakeAuthAPI("get_device", userAPI, func(req *http.Request, device *userapi.Device) util.JSONResponse {
			vars, err := httputil.URLDecodeMapValues(mux.Vars(req))
			if err != nil {
				return util.ErrorResponse(err)
			}
			return GetDeviceByID(req, userAPI, device, vars["deviceID"])
		}, httputil.WithAllowGuests()),
	).Methods(http.MethodGet, http.MethodOptions)

	v3mux.Handle("/devices/{deviceID}",
		httputil.MakeAuthAPI("device_data", userAPI, func(req *http.Request, device *userapi.Device) util.JSONResponse {
			vars, err := httputil.URLDecodeMapValues(mux.Vars(req))
			if err != nil {
				return util.ErrorResponse(err)
			}
			return UpdateDeviceByID(req, userAPI, device, vars["deviceID"])
		}, httputil.WithAllowGuests()),
	).Methods(http.MethodPut, http.MethodOptions)

	v3mux.Handle("/devices/{deviceID}",
		httputil.MakeAuthAPI("delete_device", userAPI, func(req *http.Request, device *userapi.Device) util.JSONResponse {
			vars, err := httputil.URLDecodeMapValues(mux.Vars(req))
			if err != nil {
				return util.ErrorResponse(err)
			}
			return DeleteDeviceById(req, userInteractiveAuth, userAPI, device, vars["deviceID"])
		}),
	).Methods(http.MethodDelete, http.MethodOptions)

	v3mux.Handle("/delete_devices",
		httputil.MakeAuthAPI("delete_devices", userAPI, func(req *http.Request, device *userapi.Device) util.JSONResponse {
			return DeleteDevices(req, userAPI, device)
		}),
	).Methods(http.MethodPost, http.MethodOptions)

	v3mux.Handle("/notifications",
		httputil.MakeAuthAPI("get_notifications", userAPI, func(req *http.Request, device *userapi.Device) util.JSONResponse {
			return GetNotifications(req, device, userAPI)
		}),
	).Methods(http.MethodGet, http.MethodOptions)

	v3mux.Handle("/pushers",
		httputil.MakeAuthAPI("get_pushers", userAPI, func(req *http.Request, device *userapi.Device) util.JSONResponse {
			return GetPushers(req, device, userAPI)
		}),
	).Methods(http.MethodGet, http.MethodOptions)

	v3mux.Handle("/pushers/set",
		httputil.MakeAuthAPI("set_pushers", userAPI, func(req *http.Request, device *userapi.Device) util.JSONResponse {
			if r := rateLimits.Limit(req, device); r != nil {
				return *r
			}
			return SetPusher(req, device, userAPI)
		}),
	).Methods(http.MethodPost, http.MethodOptions)

	// Stub implementations for sytest
	v3mux.Handle("/events",
		httputil.MakeAuthAPI("events", userAPI, func(req *http.Request, device *userapi.Device) util.JSONResponse {
			return util.JSONResponse{Code: http.StatusOK, JSON: map[string]interface{}{
				"chunk": []interface{}{},
				"start": "",
				"end":   "",
			}}
		}, httputil.WithAllowGuests()),
	).Methods(http.MethodGet, http.MethodOptions)

	v3mux.Handle("/initialSync",
		httputil.MakeAuthAPI("initial_sync", userAPI, func(req *http.Request, device *userapi.Device) util.JSONResponse {
			return util.JSONResponse{Code: http.StatusOK, JSON: map[string]interface{}{
				"end": "",
			}}
		}, httputil.WithAllowGuests()),
	).Methods(http.MethodGet, http.MethodOptions)

	v3mux.Handle("/user/{userId}/rooms/{roomId}/tags",
		httputil.MakeAuthAPI("get_tags", userAPI, func(req *http.Request, device *userapi.Device) util.JSONResponse {
			vars, err := httputil.URLDecodeMapValues(mux.Vars(req))
			if err != nil {
				return util.ErrorResponse(err)
			}
			return GetTags(req, userAPI, device, vars["userId"], vars["roomId"], syncProducer)
		}),
	).Methods(http.MethodGet, http.MethodOptions)

	v3mux.Handle("/user/{userId}/rooms/{roomId}/tags/{tag}",
		httputil.MakeAuthAPI("put_tag", userAPI, func(req *http.Request, device *userapi.Device) util.JSONResponse {
			vars, err := httputil.URLDecodeMapValues(mux.Vars(req))
			if err != nil {
				return util.ErrorResponse(err)
			}
			return PutTag(req, userAPI, device, vars["userId"], vars["roomId"], vars["tag"], syncProducer)
		}),
	).Methods(http.MethodPut, http.MethodOptions)

	v3mux.Handle("/user/{userId}/rooms/{roomId}/tags/{tag}",
		httputil.MakeAuthAPI("delete_tag", userAPI, func(req *http.Request, device *userapi.Device) util.JSONResponse {
			vars, err := httputil.URLDecodeMapValues(mux.Vars(req))
			if err != nil {
				return util.ErrorResponse(err)
			}
			return DeleteTag(req, userAPI, device, vars["userId"], vars["roomId"], vars["tag"], syncProducer)
		}),
	).Methods(http.MethodDelete, http.MethodOptions)

	v3mux.Handle("/capabilities",
		httputil.MakeAuthAPI("capabilities", userAPI, func(req *http.Request, device *userapi.Device) util.JSONResponse {
			if r := rateLimits.Limit(req, device); r != nil {
				return *r
			}
			return GetCapabilities(req, rsAPI)
		}, httputil.WithAllowGuests()),
	).Methods(http.MethodGet, http.MethodOptions)

	// Key Backup Versions (Metadata)

	getBackupKeysVersion := httputil.MakeAuthAPI("get_backup_keys_version", userAPI, func(req *http.Request, device *userapi.Device) util.JSONResponse {
		vars, err := httputil.URLDecodeMapValues(mux.Vars(req))
		if err != nil {
			return util.ErrorResponse(err)
		}
		return KeyBackupVersion(req, userAPI, device, vars["version"])
	})

	getLatestBackupKeysVersion := httputil.MakeAuthAPI("get_latest_backup_keys_version", userAPI, func(req *http.Request, device *userapi.Device) util.JSONResponse {
		return KeyBackupVersion(req, userAPI, device, "")
	})

	putBackupKeysVersion := httputil.MakeAuthAPI("put_backup_keys_version", userAPI, func(req *http.Request, device *userapi.Device) util.JSONResponse {
		vars, err := httputil.URLDecodeMapValues(mux.Vars(req))
		if err != nil {
			return util.ErrorResponse(err)
		}
		return ModifyKeyBackupVersionAuthData(req, userAPI, device, vars["version"])
	})

	deleteBackupKeysVersion := httputil.MakeAuthAPI("delete_backup_keys_version", userAPI, func(req *http.Request, device *userapi.Device) util.JSONResponse {
		vars, err := httputil.URLDecodeMapValues(mux.Vars(req))
		if err != nil {
			return util.ErrorResponse(err)
		}
		return DeleteKeyBackupVersion(req, userAPI, device, vars["version"])
	})

	postNewBackupKeysVersion := httputil.MakeAuthAPI("post_new_backup_keys_version", userAPI, func(req *http.Request, device *userapi.Device) util.JSONResponse {
		return CreateKeyBackupVersion(req, userAPI, device)
	})

	v3mux.Handle("/room_keys/version/{version}", getBackupKeysVersion).Methods(http.MethodGet, http.MethodOptions)
	v3mux.Handle("/room_keys/version", getLatestBackupKeysVersion).Methods(http.MethodGet, http.MethodOptions)
	v3mux.Handle("/room_keys/version/{version}", putBackupKeysVersion).Methods(http.MethodPut)
	v3mux.Handle("/room_keys/version/{version}", deleteBackupKeysVersion).Methods(http.MethodDelete)
	v3mux.Handle("/room_keys/version", postNewBackupKeysVersion).Methods(http.MethodPost, http.MethodOptions)

	unstableMux.Handle("/room_keys/version/{version}", getBackupKeysVersion).Methods(http.MethodGet, http.MethodOptions)
	unstableMux.Handle("/room_keys/version", getLatestBackupKeysVersion).Methods(http.MethodGet, http.MethodOptions)
	unstableMux.Handle("/room_keys/version/{version}", putBackupKeysVersion).Methods(http.MethodPut)
	unstableMux.Handle("/room_keys/version/{version}", deleteBackupKeysVersion).Methods(http.MethodDelete)
	unstableMux.Handle("/room_keys/version", postNewBackupKeysVersion).Methods(http.MethodPost, http.MethodOptions)

	// Inserting E2E Backup Keys

	// Bulk room and session
	putBackupKeys := httputil.MakeAuthAPI("put_backup_keys", userAPI, func(req *http.Request, device *userapi.Device) util.JSONResponse {
		version := req.URL.Query().Get("version")
		if version == "" {
			return util.JSONResponse{
				Code: 400,
				JSON: jsonerror.InvalidArgumentValue("version must be specified"),
			}
		}
		var reqBody keyBackupSessionRequest
		resErr := clientutil.UnmarshalJSONRequest(req, &reqBody)
		if resErr != nil {
			return *resErr
		}
		return UploadBackupKeys(req, userAPI, device, version, &reqBody)
	})

	// Single room bulk session
	putBackupKeysRoom := httputil.MakeAuthAPI("put_backup_keys_room", userAPI, func(req *http.Request, device *userapi.Device) util.JSONResponse {
		vars, err := httputil.URLDecodeMapValues(mux.Vars(req))
		if err != nil {
			return util.ErrorResponse(err)
		}
		version := req.URL.Query().Get("version")
		if version == "" {
			return util.JSONResponse{
				Code: 400,
				JSON: jsonerror.InvalidArgumentValue("version must be specified"),
			}
		}
		roomID := vars["roomID"]
		var reqBody keyBackupSessionRequest
		reqBody.Rooms = make(map[string]struct {
			Sessions map[string]userapi.KeyBackupSession `json:"sessions"`
		})
		reqBody.Rooms[roomID] = struct {
			Sessions map[string]userapi.KeyBackupSession `json:"sessions"`
		}{
			Sessions: map[string]userapi.KeyBackupSession{},
		}
		body := reqBody.Rooms[roomID]
		resErr := clientutil.UnmarshalJSONRequest(req, &body)
		if resErr != nil {
			return *resErr
		}
		reqBody.Rooms[roomID] = body
		return UploadBackupKeys(req, userAPI, device, version, &reqBody)
	})

	// Single room, single session
	putBackupKeysRoomSession := httputil.MakeAuthAPI("put_backup_keys_room_session", userAPI, func(req *http.Request, device *userapi.Device) util.JSONResponse {
		vars, err := httputil.URLDecodeMapValues(mux.Vars(req))
		if err != nil {
			return util.ErrorResponse(err)
		}
		version := req.URL.Query().Get("version")
		if version == "" {
			return util.JSONResponse{
				Code: 400,
				JSON: jsonerror.InvalidArgumentValue("version must be specified"),
			}
		}
		var reqBody userapi.KeyBackupSession
		resErr := clientutil.UnmarshalJSONRequest(req, &reqBody)
		if resErr != nil {
			return *resErr
		}
		roomID := vars["roomID"]
		sessionID := vars["sessionID"]
		var keyReq keyBackupSessionRequest
		keyReq.Rooms = make(map[string]struct {
			Sessions map[string]userapi.KeyBackupSession `json:"sessions"`
		})
		keyReq.Rooms[roomID] = struct {
			Sessions map[string]userapi.KeyBackupSession `json:"sessions"`
		}{
			Sessions: make(map[string]userapi.KeyBackupSession),
		}
		keyReq.Rooms[roomID].Sessions[sessionID] = reqBody
		return UploadBackupKeys(req, userAPI, device, version, &keyReq)
	})

	v3mux.Handle("/room_keys/keys", putBackupKeys).Methods(http.MethodPut)
	v3mux.Handle("/room_keys/keys/{roomID}", putBackupKeysRoom).Methods(http.MethodPut)
	v3mux.Handle("/room_keys/keys/{roomID}/{sessionID}", putBackupKeysRoomSession).Methods(http.MethodPut)

	unstableMux.Handle("/room_keys/keys", putBackupKeys).Methods(http.MethodPut)
	unstableMux.Handle("/room_keys/keys/{roomID}", putBackupKeysRoom).Methods(http.MethodPut)
	unstableMux.Handle("/room_keys/keys/{roomID}/{sessionID}", putBackupKeysRoomSession).Methods(http.MethodPut)

	// Querying E2E Backup Keys

	getBackupKeys := httputil.MakeAuthAPI("get_backup_keys", userAPI, func(req *http.Request, device *userapi.Device) util.JSONResponse {
		return GetBackupKeys(req, userAPI, device, req.URL.Query().Get("version"), "", "")
	})

	getBackupKeysRoom := httputil.MakeAuthAPI("get_backup_keys_room", userAPI, func(req *http.Request, device *userapi.Device) util.JSONResponse {
		vars, err := httputil.URLDecodeMapValues(mux.Vars(req))
		if err != nil {
			return util.ErrorResponse(err)
		}
		return GetBackupKeys(req, userAPI, device, req.URL.Query().Get("version"), vars["roomID"], "")
	})

	getBackupKeysRoomSession := httputil.MakeAuthAPI("get_backup_keys_room_session", userAPI, func(req *http.Request, device *userapi.Device) util.JSONResponse {
		vars, err := httputil.URLDecodeMapValues(mux.Vars(req))
		if err != nil {
			return util.ErrorResponse(err)
		}
		return GetBackupKeys(req, userAPI, device, req.URL.Query().Get("version"), vars["roomID"], vars["sessionID"])
	})

	v3mux.Handle("/room_keys/keys", getBackupKeys).Methods(http.MethodGet, http.MethodOptions)
	v3mux.Handle("/room_keys/keys/{roomID}", getBackupKeysRoom).Methods(http.MethodGet, http.MethodOptions)
	v3mux.Handle("/room_keys/keys/{roomID}/{sessionID}", getBackupKeysRoomSession).Methods(http.MethodGet, http.MethodOptions)

	unstableMux.Handle("/room_keys/keys", getBackupKeys).Methods(http.MethodGet, http.MethodOptions)
	unstableMux.Handle("/room_keys/keys/{roomID}", getBackupKeysRoom).Methods(http.MethodGet, http.MethodOptions)
	unstableMux.Handle("/room_keys/keys/{roomID}/{sessionID}", getBackupKeysRoomSession).Methods(http.MethodGet, http.MethodOptions)

	// Deleting E2E Backup Keys

	// Cross-signing device keys

	postDeviceSigningKeys := httputil.MakeAuthAPI("post_device_signing_keys", userAPI, func(req *http.Request, device *userapi.Device) util.JSONResponse {
		return UploadCrossSigningDeviceKeys(req, userInteractiveAuth, userAPI, device, userAPI, cfg)
	})

	postDeviceSigningSignatures := httputil.MakeAuthAPI("post_device_signing_signatures", userAPI, func(req *http.Request, device *userapi.Device) util.JSONResponse {
		return UploadCrossSigningDeviceSignatures(req, userAPI, device)
	}, httputil.WithAllowGuests())

	v3mux.Handle("/keys/device_signing/upload", postDeviceSigningKeys).Methods(http.MethodPost, http.MethodOptions)
	v3mux.Handle("/keys/signatures/upload", postDeviceSigningSignatures).Methods(http.MethodPost, http.MethodOptions)

	unstableMux.Handle("/keys/device_signing/upload", postDeviceSigningKeys).Methods(http.MethodPost, http.MethodOptions)
	unstableMux.Handle("/keys/signatures/upload", postDeviceSigningSignatures).Methods(http.MethodPost, http.MethodOptions)

	// Supplying a device ID is deprecated.
	v3mux.Handle("/keys/upload/{deviceID}",
		httputil.MakeAuthAPI("keys_upload", userAPI, func(req *http.Request, device *userapi.Device) util.JSONResponse {
			return UploadKeys(req, userAPI, device)
		}, httputil.WithAllowGuests()),
	).Methods(http.MethodPost, http.MethodOptions)
	v3mux.Handle("/keys/upload",
		httputil.MakeAuthAPI("keys_upload", userAPI, func(req *http.Request, device *userapi.Device) util.JSONResponse {
			return UploadKeys(req, userAPI, device)
		}, httputil.WithAllowGuests()),
	).Methods(http.MethodPost, http.MethodOptions)
	v3mux.Handle("/keys/query",
		httputil.MakeAuthAPI("keys_query", userAPI, func(req *http.Request, device *userapi.Device) util.JSONResponse {
			return QueryKeys(req, userAPI, device)
		}, httputil.WithAllowGuests()),
	).Methods(http.MethodPost, http.MethodOptions)
	v3mux.Handle("/keys/claim",
		httputil.MakeAuthAPI("keys_claim", userAPI, func(req *http.Request, device *userapi.Device) util.JSONResponse {
<<<<<<< HEAD
			return ClaimKeys(req, keyAPI)
		}),
=======
			return ClaimKeys(req, userAPI)
		}, httputil.WithAllowGuests()),
>>>>>>> eddf31f9
	).Methods(http.MethodPost, http.MethodOptions)
	v3mux.Handle("/rooms/{roomId}/receipt/{receiptType}/{eventId}",
		httputil.MakeAuthAPI(gomatrixserverlib.Join, userAPI, func(req *http.Request, device *userapi.Device) util.JSONResponse {
			if r := rateLimits.Limit(req, device); r != nil {
				return *r
			}
			vars, err := httputil.URLDecodeMapValues(mux.Vars(req))
			if err != nil {
				return util.ErrorResponse(err)
			}

			return SetReceipt(req, userAPI, syncProducer, device, vars["roomId"], vars["receiptType"], vars["eventId"])
		}),
	).Methods(http.MethodPost, http.MethodOptions)
	v3mux.Handle("/presence/{userId}/status",
		httputil.MakeAuthAPI("set_presence", userAPI, func(req *http.Request, device *userapi.Device) util.JSONResponse {
			vars, err := httputil.URLDecodeMapValues(mux.Vars(req))
			if err != nil {
				return util.ErrorResponse(err)
			}
			return SetPresence(req, cfg, device, syncProducer, vars["userId"])
		}),
	).Methods(http.MethodPut, http.MethodOptions)
	v3mux.Handle("/presence/{userId}/status",
		httputil.MakeAuthAPI("get_presence", userAPI, func(req *http.Request, device *userapi.Device) util.JSONResponse {
			vars, err := httputil.URLDecodeMapValues(mux.Vars(req))
			if err != nil {
				return util.ErrorResponse(err)
			}
			return GetPresence(req, device, natsClient, cfg.Matrix.JetStream.Prefixed(jetstream.RequestPresence), vars["userId"])
		}),
	).Methods(http.MethodGet, http.MethodOptions)
}<|MERGE_RESOLUTION|>--- conflicted
+++ resolved
@@ -22,7 +22,6 @@
 
 	"github.com/gorilla/mux"
 	"github.com/matrix-org/dendrite/setup/base"
-	userapi "github.com/matrix-org/dendrite/userapi/api"
 	"github.com/matrix-org/gomatrixserverlib"
 	"github.com/matrix-org/util"
 	"github.com/nats-io/nats.go"
@@ -42,6 +41,7 @@
 	roomserverAPI "github.com/matrix-org/dendrite/roomserver/api"
 	"github.com/matrix-org/dendrite/setup/config"
 	"github.com/matrix-org/dendrite/setup/jetstream"
+	userapi "github.com/matrix-org/dendrite/userapi/api"
 )
 
 // Setup registers HTTP handlers with the given ServeMux. It also supplies the given http.Client
@@ -215,9 +215,9 @@
 			httputil.MakeAuthAPI("send_server_notice", userAPI, func(req *http.Request, device *userapi.Device) util.JSONResponse {
 				notificationSenderOnce.Do(func() {
 					serverNotificationSender, err = getSenderDevice(context.Background(), rsAPI, userAPI, cfg)
-				if err != nil {
-					logrus.WithError(err).Fatal("unable to get account for sending sending server notices")
-				}
+					if err != nil {
+						logrus.WithError(err).Fatal("unable to get account for sending sending server notices")
+					}
 				})
 				// not specced, but ensure we're rate limiting requests to this endpoint
 				if r := rateLimits.Limit(req, device); r != nil {
@@ -1430,13 +1430,8 @@
 	).Methods(http.MethodPost, http.MethodOptions)
 	v3mux.Handle("/keys/claim",
 		httputil.MakeAuthAPI("keys_claim", userAPI, func(req *http.Request, device *userapi.Device) util.JSONResponse {
-<<<<<<< HEAD
-			return ClaimKeys(req, keyAPI)
-		}),
-=======
 			return ClaimKeys(req, userAPI)
 		}, httputil.WithAllowGuests()),
->>>>>>> eddf31f9
 	).Methods(http.MethodPost, http.MethodOptions)
 	v3mux.Handle("/rooms/{roomId}/receipt/{receiptType}/{eventId}",
 		httputil.MakeAuthAPI(gomatrixserverlib.Join, userAPI, func(req *http.Request, device *userapi.Device) util.JSONResponse {
