// Copyright 2020 The Matrix.org Foundation C.I.C.
//
// Licensed under the Apache License, Version 2.0 (the "License");
// you may not use this file except in compliance with the License.
// You may obtain a copy of the License at
//
//     http://www.apache.org/licenses/LICENSE-2.0
//
// Unless required by applicable law or agreed to in writing, software
// distributed under the License is distributed on an "AS IS" BASIS,
// WITHOUT WARRANTIES OR CONDITIONS OF ANY KIND, either express or implied.
// See the License for the specific language governing permissions and
// limitations under the License.

package routing

import (
	"context"
	"net/http"
	"strings"
	"sync"

	"github.com/gorilla/mux"
	"github.com/matrix-org/dendrite/setup/base"
	"github.com/matrix-org/gomatrixserverlib"
	"github.com/matrix-org/util"
	"github.com/nats-io/nats.go"
	"github.com/prometheus/client_golang/prometheus"
	"github.com/sirupsen/logrus"

	appserviceAPI "github.com/matrix-org/dendrite/appservice/api"
	"github.com/matrix-org/dendrite/clientapi/api"
	"github.com/matrix-org/dendrite/clientapi/auth"
	"github.com/matrix-org/dendrite/clientapi/auth/sso"
	clientutil "github.com/matrix-org/dendrite/clientapi/httputil"
	"github.com/matrix-org/dendrite/clientapi/jsonerror"
	"github.com/matrix-org/dendrite/clientapi/producers"
	federationAPI "github.com/matrix-org/dendrite/federationapi/api"
	"github.com/matrix-org/dendrite/internal/httputil"
	"github.com/matrix-org/dendrite/internal/transactions"
	keyserverAPI "github.com/matrix-org/dendrite/keyserver/api"
	roomserverAPI "github.com/matrix-org/dendrite/roomserver/api"
	"github.com/matrix-org/dendrite/setup/config"
	"github.com/matrix-org/dendrite/setup/jetstream"
	userapi "github.com/matrix-org/dendrite/userapi/api"
)

// Setup registers HTTP handlers with the given ServeMux. It also supplies the given http.Client
// to clients which need to make outbound HTTP requests.
//
// Due to Setup being used to call many other functions, a gocyclo nolint is
// applied:
// nolint: gocyclo
func Setup(
	base *base.BaseDendrite,
	cfg *config.ClientAPI,
	rsAPI roomserverAPI.ClientRoomserverAPI,
	asAPI appserviceAPI.AppServiceInternalAPI,
	userAPI userapi.ClientUserAPI,
	userDirectoryProvider userapi.QuerySearchProfilesAPI,
	federation *gomatrixserverlib.FederationClient,
	syncProducer *producers.SyncAPIProducer,
	transactionsCache *transactions.Cache,
	federationSender federationAPI.ClientFederationAPI,
	keyAPI keyserverAPI.ClientKeyAPI,
	extRoomsProvider api.ExtraPublicRoomsProvider,
	mscCfg *config.MSCs, natsClient *nats.Conn,
) {
<<<<<<< HEAD
	publicAPIMux := base.PublicClientAPIMux
	wkMux := base.PublicWellKnownAPIMux
	synapseAdminRouter := base.SynapseAdminMux
	dendriteAdminRouter := base.DendriteAdminMux

	if base.EnableMetrics {
		prometheus.MustRegister(amtRegUsers, sendEventDuration)
	}
=======
	ctx := context.Background()

	prometheus.MustRegister(amtRegUsers, sendEventDuration)
>>>>>>> f7a977c9

	rateLimits := httputil.NewRateLimits(&cfg.RateLimiting)
	userInteractiveAuth := auth.NewUserInteractive(userAPI, cfg)

	var ssoAuthenticator *sso.Authenticator
	if cfg.Login.SSO.Enabled {
		var err error
		ssoAuthenticator, err = sso.NewAuthenticator(&cfg.Login.SSO)
		if err != nil {
			logrus.WithError(err).Fatal("failed to create SSO authenticator")
		}
	}

	unstableFeatures := map[string]bool{
		"org.matrix.e2e_cross_signing": true,
		"org.matrix.msc2285.stable":    true,
	}
	for _, msc := range cfg.MSCs.MSCs {
		unstableFeatures["org.matrix."+msc] = true
	}

	if cfg.Matrix.WellKnownClientName != "" {
		logrus.Infof("Setting m.homeserver base_url as %s at /.well-known/matrix/client", cfg.Matrix.WellKnownClientName)
		wkMux.Handle("/client", httputil.MakeExternalAPI("wellknown", func(r *http.Request) util.JSONResponse {
			return util.JSONResponse{
				Code: http.StatusOK,
				JSON: struct {
					HomeserverName struct {
						BaseUrl string `json:"base_url"`
					} `json:"m.homeserver"`
				}{
					HomeserverName: struct {
						BaseUrl string `json:"base_url"`
					}{
						BaseUrl: cfg.Matrix.WellKnownClientName,
					},
				},
			}
		})).Methods(http.MethodGet, http.MethodOptions)
	}

	publicAPIMux.Handle("/versions",
		httputil.MakeExternalAPI("versions", func(req *http.Request) util.JSONResponse {
			return util.JSONResponse{
				Code: http.StatusOK,
				JSON: struct {
					Versions         []string        `json:"versions"`
					UnstableFeatures map[string]bool `json:"unstable_features"`
				}{Versions: []string{
					"r0.0.1",
					"r0.1.0",
					"r0.2.0",
					"r0.3.0",
					"r0.4.0",
					"r0.5.0",
					"r0.6.1",
					"v1.0",
					"v1.1",
					"v1.2",
				}, UnstableFeatures: unstableFeatures},
			}
		}),
	).Methods(http.MethodGet, http.MethodOptions)

	if cfg.RegistrationSharedSecret != "" {
		logrus.Info("Enabling shared secret registration at /_synapse/admin/v1/register")
		sr := NewSharedSecretRegistration(cfg.RegistrationSharedSecret)
		synapseAdminRouter.Handle("/admin/v1/register",
			httputil.MakeExternalAPI("shared_secret_registration", func(req *http.Request) util.JSONResponse {
				if req.Method == http.MethodGet {
					return util.JSONResponse{
						Code: 200,
						JSON: struct {
							Nonce string `json:"nonce"`
						}{
							Nonce: sr.GenerateNonce(),
						},
					}
				}
				if req.Method == http.MethodPost {
					return handleSharedSecretRegistration(cfg, userAPI, sr, req)
				}
				return util.JSONResponse{
					Code: http.StatusMethodNotAllowed,
					JSON: jsonerror.NotFound("unknown method"),
				}
			}),
		).Methods(http.MethodGet, http.MethodPost, http.MethodOptions)
	}

	dendriteAdminRouter.Handle("/admin/evacuateRoom/{roomID}",
		httputil.MakeAdminAPI("admin_evacuate_room", userAPI, func(req *http.Request, device *userapi.Device) util.JSONResponse {
			return AdminEvacuateRoom(req, cfg, device, rsAPI)
		}),
	).Methods(http.MethodGet, http.MethodOptions)

	dendriteAdminRouter.Handle("/admin/evacuateUser/{userID}",
		httputil.MakeAdminAPI("admin_evacuate_user", userAPI, func(req *http.Request, device *userapi.Device) util.JSONResponse {
			return AdminEvacuateUser(req, cfg, device, rsAPI)
		}),
	).Methods(http.MethodGet, http.MethodOptions)

	dendriteAdminRouter.Handle("/admin/purgeRoom/{roomID}",
		httputil.MakeAdminAPI("admin_purge_room", userAPI, func(req *http.Request, device *userapi.Device) util.JSONResponse {
			return AdminPurgeRoom(req, cfg, device, rsAPI)
		}),
	).Methods(http.MethodPost, http.MethodOptions)

	dendriteAdminRouter.Handle("/admin/resetPassword/{userID}",
		httputil.MakeAdminAPI("admin_reset_password", userAPI, func(req *http.Request, device *userapi.Device) util.JSONResponse {
			return AdminResetPassword(req, cfg, device, userAPI)
		}),
	).Methods(http.MethodPost, http.MethodOptions)

	dendriteAdminRouter.Handle("/admin/downloadState/{serverName}/{roomID}",
		httputil.MakeAdminAPI("admin_download_state", userAPI, func(req *http.Request, device *userapi.Device) util.JSONResponse {
			return AdminDownloadState(req, cfg, device, rsAPI)
		}),
	).Methods(http.MethodGet, http.MethodOptions)

	dendriteAdminRouter.Handle("/admin/fulltext/reindex",
		httputil.MakeAdminAPI("admin_fultext_reindex", userAPI, func(req *http.Request, device *userapi.Device) util.JSONResponse {
			return AdminReindex(req, cfg, device, natsClient)
		}),
	).Methods(http.MethodGet, http.MethodOptions)

	dendriteAdminRouter.Handle("/admin/refreshDevices/{userID}",
		httputil.MakeAdminAPI("admin_refresh_devices", userAPI, func(req *http.Request, device *userapi.Device) util.JSONResponse {
			return AdminMarkAsStale(req, cfg, keyAPI)
		}),
	).Methods(http.MethodPost, http.MethodOptions)

	// server notifications
	if cfg.Matrix.ServerNotices.Enabled {
		logrus.Info("Enabling server notices at /_synapse/admin/v1/send_server_notice")
<<<<<<< HEAD
		var serverNotificationSender *userapi.Device
		var err error
		notificationSenderOnce := &sync.Once{}
=======
		serverNotificationSender, err := getSenderDevice(ctx, rsAPI, userAPI, cfg)
		if err != nil {
			logrus.WithError(err).Fatal("unable to get account for sending sending server notices")
		}
>>>>>>> f7a977c9

		synapseAdminRouter.Handle("/admin/v1/send_server_notice/{txnID}",
			httputil.MakeAuthAPI("send_server_notice", userAPI, func(req *http.Request, device *userapi.Device) util.JSONResponse {
				notificationSenderOnce.Do(func() {
					serverNotificationSender, err = getSenderDevice(context.Background(), rsAPI, userAPI, cfg)
					if err != nil {
						logrus.WithError(err).Fatal("unable to get account for sending sending server notices")
					}
				})
				// not specced, but ensure we're rate limiting requests to this endpoint
				if r := rateLimits.Limit(req, device); r != nil {
					return *r
				}
				var vars map[string]string
				vars, err = httputil.URLDecodeMapValues(mux.Vars(req))
				if err != nil {
					return util.ErrorResponse(err)
				}
				txnID := vars["txnID"]
				return SendServerNotice(
					req, &cfg.Matrix.ServerNotices,
					cfg, userAPI, rsAPI, asAPI,
					device, serverNotificationSender,
					&txnID, transactionsCache,
				)
			}),
		).Methods(http.MethodPut, http.MethodOptions)

		synapseAdminRouter.Handle("/admin/v1/send_server_notice",
			httputil.MakeAuthAPI("send_server_notice", userAPI, func(req *http.Request, device *userapi.Device) util.JSONResponse {
				notificationSenderOnce.Do(func() {
					serverNotificationSender, err = getSenderDevice(context.Background(), rsAPI, userAPI, cfg)
					if err != nil {
						logrus.WithError(err).Fatal("unable to get account for sending sending server notices")
					}
				})
				// not specced, but ensure we're rate limiting requests to this endpoint
				if r := rateLimits.Limit(req, device); r != nil {
					return *r
				}
				return SendServerNotice(
					req, &cfg.Matrix.ServerNotices,
					cfg, userAPI, rsAPI, asAPI,
					device, serverNotificationSender,
					nil, transactionsCache,
				)
			}),
		).Methods(http.MethodPost, http.MethodOptions)
	}

	// You can't just do PathPrefix("/(r0|v3)") because regexps only apply when inside named path variables.
	// So make a named path variable called 'apiversion' (which we will never read in handlers) and then do
	// (r0|v3) - BUT this is a captured group, which makes no sense because you cannot extract this group
	// from a match (gorilla/mux exposes no way to do this) so it demands you make it a non-capturing group
	// using ?: so the final regexp becomes what is below. We also need a trailing slash to stop 'v33333' matching.
	// Note that 'apiversion' is chosen because it must not collide with a variable used in any of the routing!
	v3mux := publicAPIMux.PathPrefix("/{apiversion:(?:r0|v3)}/").Subrouter()

	unstableMux := publicAPIMux.PathPrefix("/unstable").Subrouter()

	v3mux.Handle("/createRoom",
		httputil.MakeAuthAPI("createRoom", userAPI, func(req *http.Request, device *userapi.Device) util.JSONResponse {
			return CreateRoom(req, device, cfg, userAPI, rsAPI, asAPI)
		}),
	).Methods(http.MethodPost, http.MethodOptions)
	v3mux.Handle("/join/{roomIDOrAlias}",
		httputil.MakeAuthAPI(gomatrixserverlib.Join, userAPI, func(req *http.Request, device *userapi.Device) util.JSONResponse {
			if r := rateLimits.Limit(req, device); r != nil {
				return *r
			}
			vars, err := httputil.URLDecodeMapValues(mux.Vars(req))
			if err != nil {
				return util.ErrorResponse(err)
			}
			return JoinRoomByIDOrAlias(
				req, device, rsAPI, userAPI, vars["roomIDOrAlias"],
			)
		}, httputil.WithAllowGuests()),
	).Methods(http.MethodPost, http.MethodOptions)

	if mscCfg.Enabled("msc2753") {
		v3mux.Handle("/peek/{roomIDOrAlias}",
			httputil.MakeAuthAPI(gomatrixserverlib.Peek, userAPI, func(req *http.Request, device *userapi.Device) util.JSONResponse {
				if r := rateLimits.Limit(req, device); r != nil {
					return *r
				}
				vars, err := httputil.URLDecodeMapValues(mux.Vars(req))
				if err != nil {
					return util.ErrorResponse(err)
				}
				return PeekRoomByIDOrAlias(
					req, device, rsAPI, vars["roomIDOrAlias"],
				)
			}),
		).Methods(http.MethodPost, http.MethodOptions)
	}
	v3mux.Handle("/joined_rooms",
		httputil.MakeAuthAPI("joined_rooms", userAPI, func(req *http.Request, device *userapi.Device) util.JSONResponse {
			return GetJoinedRooms(req, device, rsAPI)
		}, httputil.WithAllowGuests()),
	).Methods(http.MethodGet, http.MethodOptions)
	v3mux.Handle("/rooms/{roomID}/join",
		httputil.MakeAuthAPI(gomatrixserverlib.Join, userAPI, func(req *http.Request, device *userapi.Device) util.JSONResponse {
			if r := rateLimits.Limit(req, device); r != nil {
				return *r
			}
			vars, err := httputil.URLDecodeMapValues(mux.Vars(req))
			if err != nil {
				return util.ErrorResponse(err)
			}
			return JoinRoomByIDOrAlias(
				req, device, rsAPI, userAPI, vars["roomID"],
			)
		}, httputil.WithAllowGuests()),
	).Methods(http.MethodPost, http.MethodOptions)
	v3mux.Handle("/rooms/{roomID}/leave",
		httputil.MakeAuthAPI("membership", userAPI, func(req *http.Request, device *userapi.Device) util.JSONResponse {
			if r := rateLimits.Limit(req, device); r != nil {
				return *r
			}
			vars, err := httputil.URLDecodeMapValues(mux.Vars(req))
			if err != nil {
				return util.ErrorResponse(err)
			}
			return LeaveRoomByID(
				req, device, rsAPI, vars["roomID"],
			)
		}, httputil.WithAllowGuests()),
	).Methods(http.MethodPost, http.MethodOptions)
	v3mux.Handle("/rooms/{roomID}/unpeek",
		httputil.MakeAuthAPI("unpeek", userAPI, func(req *http.Request, device *userapi.Device) util.JSONResponse {
			vars, err := httputil.URLDecodeMapValues(mux.Vars(req))
			if err != nil {
				return util.ErrorResponse(err)
			}
			return UnpeekRoomByID(
				req, device, rsAPI, vars["roomID"],
			)
		}),
	).Methods(http.MethodPost, http.MethodOptions)
	v3mux.Handle("/rooms/{roomID}/ban",
		httputil.MakeAuthAPI("membership", userAPI, func(req *http.Request, device *userapi.Device) util.JSONResponse {
			vars, err := httputil.URLDecodeMapValues(mux.Vars(req))
			if err != nil {
				return util.ErrorResponse(err)
			}
			return SendBan(req, userAPI, device, vars["roomID"], cfg, rsAPI, asAPI)
		}),
	).Methods(http.MethodPost, http.MethodOptions)
	v3mux.Handle("/rooms/{roomID}/invite",
		httputil.MakeAuthAPI("membership", userAPI, func(req *http.Request, device *userapi.Device) util.JSONResponse {
			if r := rateLimits.Limit(req, device); r != nil {
				return *r
			}
			vars, err := httputil.URLDecodeMapValues(mux.Vars(req))
			if err != nil {
				return util.ErrorResponse(err)
			}
			return SendInvite(req, userAPI, device, vars["roomID"], cfg, rsAPI, asAPI)
		}),
	).Methods(http.MethodPost, http.MethodOptions)
	v3mux.Handle("/rooms/{roomID}/kick",
		httputil.MakeAuthAPI("membership", userAPI, func(req *http.Request, device *userapi.Device) util.JSONResponse {
			vars, err := httputil.URLDecodeMapValues(mux.Vars(req))
			if err != nil {
				return util.ErrorResponse(err)
			}
			return SendKick(req, userAPI, device, vars["roomID"], cfg, rsAPI, asAPI)
		}),
	).Methods(http.MethodPost, http.MethodOptions)
	v3mux.Handle("/rooms/{roomID}/unban",
		httputil.MakeAuthAPI("membership", userAPI, func(req *http.Request, device *userapi.Device) util.JSONResponse {
			vars, err := httputil.URLDecodeMapValues(mux.Vars(req))
			if err != nil {
				return util.ErrorResponse(err)
			}
			return SendUnban(req, userAPI, device, vars["roomID"], cfg, rsAPI, asAPI)
		}),
	).Methods(http.MethodPost, http.MethodOptions)
	v3mux.Handle("/rooms/{roomID}/send/{eventType}",
		httputil.MakeAuthAPI("send_message", userAPI, func(req *http.Request, device *userapi.Device) util.JSONResponse {
			vars, err := httputil.URLDecodeMapValues(mux.Vars(req))
			if err != nil {
				return util.ErrorResponse(err)
			}
			return SendEvent(req, device, vars["roomID"], vars["eventType"], nil, nil, cfg, rsAPI, nil)
		}, httputil.WithAllowGuests()),
	).Methods(http.MethodPost, http.MethodOptions)
	v3mux.Handle("/rooms/{roomID}/send/{eventType}/{txnID}",
		httputil.MakeAuthAPI("send_message", userAPI, func(req *http.Request, device *userapi.Device) util.JSONResponse {
			vars, err := httputil.URLDecodeMapValues(mux.Vars(req))
			if err != nil {
				return util.ErrorResponse(err)
			}
			txnID := vars["txnID"]
			return SendEvent(req, device, vars["roomID"], vars["eventType"], &txnID,
				nil, cfg, rsAPI, transactionsCache)
		}, httputil.WithAllowGuests()),
	).Methods(http.MethodPut, http.MethodOptions)

	v3mux.Handle("/rooms/{roomID}/state", httputil.MakeAuthAPI("room_state", userAPI, func(req *http.Request, device *userapi.Device) util.JSONResponse {
		vars, err := httputil.URLDecodeMapValues(mux.Vars(req))
		if err != nil {
			return util.ErrorResponse(err)
		}
		return OnIncomingStateRequest(req.Context(), device, rsAPI, vars["roomID"])
	}, httputil.WithAllowGuests())).Methods(http.MethodGet, http.MethodOptions)

	v3mux.Handle("/rooms/{roomID}/aliases", httputil.MakeAuthAPI("aliases", userAPI, func(req *http.Request, device *userapi.Device) util.JSONResponse {
		vars, err := httputil.URLDecodeMapValues(mux.Vars(req))
		if err != nil {
			return util.ErrorResponse(err)
		}
		return GetAliases(req, rsAPI, device, vars["roomID"])
	})).Methods(http.MethodGet, http.MethodOptions)

	v3mux.Handle("/rooms/{roomID}/state/{type:[^/]+/?}", httputil.MakeAuthAPI("room_state", userAPI, func(req *http.Request, device *userapi.Device) util.JSONResponse {
		vars, err := httputil.URLDecodeMapValues(mux.Vars(req))
		if err != nil {
			return util.ErrorResponse(err)
		}
		// If there's a trailing slash, remove it
		eventType := strings.TrimSuffix(vars["type"], "/")
		eventFormat := req.URL.Query().Get("format") == "event"
		return OnIncomingStateTypeRequest(req.Context(), device, rsAPI, vars["roomID"], eventType, "", eventFormat)
	}, httputil.WithAllowGuests())).Methods(http.MethodGet, http.MethodOptions)

	v3mux.Handle("/rooms/{roomID}/state/{type}/{stateKey}", httputil.MakeAuthAPI("room_state", userAPI, func(req *http.Request, device *userapi.Device) util.JSONResponse {
		vars, err := httputil.URLDecodeMapValues(mux.Vars(req))
		if err != nil {
			return util.ErrorResponse(err)
		}
		eventFormat := req.URL.Query().Get("format") == "event"
		return OnIncomingStateTypeRequest(req.Context(), device, rsAPI, vars["roomID"], vars["type"], vars["stateKey"], eventFormat)
	}, httputil.WithAllowGuests())).Methods(http.MethodGet, http.MethodOptions)

	v3mux.Handle("/rooms/{roomID}/state/{eventType:[^/]+/?}",
		httputil.MakeAuthAPI("send_message", userAPI, func(req *http.Request, device *userapi.Device) util.JSONResponse {
			vars, err := httputil.URLDecodeMapValues(mux.Vars(req))
			if err != nil {
				return util.ErrorResponse(err)
			}
			emptyString := ""
			eventType := strings.TrimSuffix(vars["eventType"], "/")
			return SendEvent(req, device, vars["roomID"], eventType, nil, &emptyString, cfg, rsAPI, nil)
		}, httputil.WithAllowGuests()),
	).Methods(http.MethodPut, http.MethodOptions)

	v3mux.Handle("/rooms/{roomID}/state/{eventType}/{stateKey}",
		httputil.MakeAuthAPI("send_message", userAPI, func(req *http.Request, device *userapi.Device) util.JSONResponse {
			vars, err := httputil.URLDecodeMapValues(mux.Vars(req))
			if err != nil {
				return util.ErrorResponse(err)
			}
			stateKey := vars["stateKey"]
			return SendEvent(req, device, vars["roomID"], vars["eventType"], nil, &stateKey, cfg, rsAPI, nil)
		}, httputil.WithAllowGuests()),
	).Methods(http.MethodPut, http.MethodOptions)

	v3mux.Handle("/register", httputil.MakeExternalAPI("register", func(req *http.Request) util.JSONResponse {
		if r := rateLimits.Limit(req, nil); r != nil {
			return *r
		}
		return Register(req, userAPI, cfg)
	})).Methods(http.MethodPost, http.MethodOptions)

	v3mux.Handle("/register/available", httputil.MakeExternalAPI("registerAvailable", func(req *http.Request) util.JSONResponse {
		if r := rateLimits.Limit(req, nil); r != nil {
			return *r
		}
		return RegisterAvailable(req, cfg, userAPI)
	})).Methods(http.MethodGet, http.MethodOptions)

	v3mux.Handle("/directory/room/{roomAlias}",
		httputil.MakeExternalAPI("directory_room", func(req *http.Request) util.JSONResponse {
			vars, err := httputil.URLDecodeMapValues(mux.Vars(req))
			if err != nil {
				return util.ErrorResponse(err)
			}
			return DirectoryRoom(req, vars["roomAlias"], federation, cfg, rsAPI, federationSender)
		}),
	).Methods(http.MethodGet, http.MethodOptions)

	v3mux.Handle("/directory/room/{roomAlias}",
		httputil.MakeAuthAPI("directory_room", userAPI, func(req *http.Request, device *userapi.Device) util.JSONResponse {
			vars, err := httputil.URLDecodeMapValues(mux.Vars(req))
			if err != nil {
				return util.ErrorResponse(err)
			}
			return SetLocalAlias(req, device, vars["roomAlias"], cfg, rsAPI)
		}),
	).Methods(http.MethodPut, http.MethodOptions)

	v3mux.Handle("/directory/room/{roomAlias}",
		httputil.MakeAuthAPI("directory_room", userAPI, func(req *http.Request, device *userapi.Device) util.JSONResponse {
			vars, err := httputil.URLDecodeMapValues(mux.Vars(req))
			if err != nil {
				return util.ErrorResponse(err)
			}
			return RemoveLocalAlias(req, device, vars["roomAlias"], rsAPI)
		}),
	).Methods(http.MethodDelete, http.MethodOptions)
	v3mux.Handle("/directory/list/room/{roomID}",
		httputil.MakeExternalAPI("directory_list", func(req *http.Request) util.JSONResponse {
			vars, err := httputil.URLDecodeMapValues(mux.Vars(req))
			if err != nil {
				return util.ErrorResponse(err)
			}
			return GetVisibility(req, rsAPI, vars["roomID"])
		}),
	).Methods(http.MethodGet, http.MethodOptions)

	v3mux.Handle("/directory/list/room/{roomID}",
		httputil.MakeAuthAPI("directory_list", userAPI, func(req *http.Request, device *userapi.Device) util.JSONResponse {
			vars, err := httputil.URLDecodeMapValues(mux.Vars(req))
			if err != nil {
				return util.ErrorResponse(err)
			}
			return SetVisibility(req, rsAPI, device, vars["roomID"])
		}),
	).Methods(http.MethodPut, http.MethodOptions)
	v3mux.Handle("/directory/list/appservice/{networkID}/{roomID}",
		httputil.MakeAuthAPI("directory_list", userAPI, func(req *http.Request, device *userapi.Device) util.JSONResponse {
			vars, err := httputil.URLDecodeMapValues(mux.Vars(req))
			if err != nil {
				return util.ErrorResponse(err)
			}
			return SetVisibilityAS(req, rsAPI, device, vars["networkID"], vars["roomID"])
		}),
	).Methods(http.MethodPut, http.MethodOptions)

	// Undocumented endpoint
	v3mux.Handle("/directory/list/appservice/{networkID}/{roomID}",
		httputil.MakeAuthAPI("directory_list", userAPI, func(req *http.Request, device *userapi.Device) util.JSONResponse {
			vars, err := httputil.URLDecodeMapValues(mux.Vars(req))
			if err != nil {
				return util.ErrorResponse(err)
			}
			return SetVisibilityAS(req, rsAPI, device, vars["networkID"], vars["roomID"])
		}),
	).Methods(http.MethodDelete, http.MethodOptions)

	v3mux.Handle("/publicRooms",
		httputil.MakeExternalAPI("public_rooms", func(req *http.Request) util.JSONResponse {
			return GetPostPublicRooms(req, rsAPI, extRoomsProvider, federation, cfg)
		}),
	).Methods(http.MethodGet, http.MethodPost, http.MethodOptions)

	v3mux.Handle("/logout",
		httputil.MakeAuthAPI("logout", userAPI, func(req *http.Request, device *userapi.Device) util.JSONResponse {
			return Logout(req, userAPI, device)
		}),
	).Methods(http.MethodPost, http.MethodOptions)

	v3mux.Handle("/logout/all",
		httputil.MakeAuthAPI("logout", userAPI, func(req *http.Request, device *userapi.Device) util.JSONResponse {
			return LogoutAll(req, userAPI, device)
		}),
	).Methods(http.MethodPost, http.MethodOptions)

	v3mux.Handle("/rooms/{roomID}/typing/{userID}",
		httputil.MakeAuthAPI("rooms_typing", userAPI, func(req *http.Request, device *userapi.Device) util.JSONResponse {
			if r := rateLimits.Limit(req, device); r != nil {
				return *r
			}
			vars, err := httputil.URLDecodeMapValues(mux.Vars(req))
			if err != nil {
				return util.ErrorResponse(err)
			}
			return SendTyping(req, device, vars["roomID"], vars["userID"], rsAPI, syncProducer)
		}),
	).Methods(http.MethodPut, http.MethodOptions)
	v3mux.Handle("/rooms/{roomID}/redact/{eventID}",
		httputil.MakeAuthAPI("rooms_redact", userAPI, func(req *http.Request, device *userapi.Device) util.JSONResponse {
			vars, err := httputil.URLDecodeMapValues(mux.Vars(req))
			if err != nil {
				return util.ErrorResponse(err)
			}
			return SendRedaction(req, device, vars["roomID"], vars["eventID"], cfg, rsAPI, nil, nil)
		}),
	).Methods(http.MethodPost, http.MethodOptions)
	v3mux.Handle("/rooms/{roomID}/redact/{eventID}/{txnId}",
		httputil.MakeAuthAPI("rooms_redact", userAPI, func(req *http.Request, device *userapi.Device) util.JSONResponse {
			vars, err := httputil.URLDecodeMapValues(mux.Vars(req))
			if err != nil {
				return util.ErrorResponse(err)
			}
			txnID := vars["txnId"]
			return SendRedaction(req, device, vars["roomID"], vars["eventID"], cfg, rsAPI, &txnID, transactionsCache)
		}),
	).Methods(http.MethodPut, http.MethodOptions)

	v3mux.Handle("/sendToDevice/{eventType}/{txnID}",
		httputil.MakeAuthAPI("send_to_device", userAPI, func(req *http.Request, device *userapi.Device) util.JSONResponse {
			vars, err := httputil.URLDecodeMapValues(mux.Vars(req))
			if err != nil {
				return util.ErrorResponse(err)
			}
			txnID := vars["txnID"]
			return SendToDevice(req, device, syncProducer, transactionsCache, vars["eventType"], &txnID)
		}, httputil.WithAllowGuests()),
	).Methods(http.MethodPut, http.MethodOptions)

	// This is only here because sytest refers to /unstable for this endpoint
	// rather than r0. It's an exact duplicate of the above handler.
	// TODO: Remove this if/when sytest is fixed!
	unstableMux.Handle("/sendToDevice/{eventType}/{txnID}",
		httputil.MakeAuthAPI("send_to_device", userAPI, func(req *http.Request, device *userapi.Device) util.JSONResponse {
			vars, err := httputil.URLDecodeMapValues(mux.Vars(req))
			if err != nil {
				return util.ErrorResponse(err)
			}
			txnID := vars["txnID"]
			return SendToDevice(req, device, syncProducer, transactionsCache, vars["eventType"], &txnID)
		}, httputil.WithAllowGuests()),
	).Methods(http.MethodPut, http.MethodOptions)

	v3mux.Handle("/account/whoami",
		httputil.MakeAuthAPI("whoami", userAPI, func(req *http.Request, device *userapi.Device) util.JSONResponse {
			if r := rateLimits.Limit(req, device); r != nil {
				return *r
			}
			return Whoami(req, device)
		}, httputil.WithAllowGuests()),
	).Methods(http.MethodGet, http.MethodOptions)

	v3mux.Handle("/account/password",
		httputil.MakeAuthAPI("password", userAPI, func(req *http.Request, device *userapi.Device) util.JSONResponse {
			if r := rateLimits.Limit(req, device); r != nil {
				return *r
			}
			return Password(req, userAPI, device, cfg)
		}),
	).Methods(http.MethodPost, http.MethodOptions)

	v3mux.Handle("/account/deactivate",
		httputil.MakeAuthAPI("deactivate", userAPI, func(req *http.Request, device *userapi.Device) util.JSONResponse {
			if r := rateLimits.Limit(req, device); r != nil {
				return *r
			}
			return Deactivate(req, userInteractiveAuth, userAPI, device)
		}),
	).Methods(http.MethodPost, http.MethodOptions)

	// Stub endpoints required by Element

	v3mux.Handle("/login",
		httputil.MakeExternalAPI("login", func(req *http.Request) util.JSONResponse {
			if r := rateLimits.Limit(req, nil); r != nil {
				return *r
			}
			return Login(req, userAPI, cfg)
		}),
	).Methods(http.MethodGet, http.MethodPost, http.MethodOptions)

	v3mux.Handle("/login/sso/callback",
		httputil.MakeExternalAPI("login", func(req *http.Request) util.JSONResponse {
			return SSOCallback(req, userAPI, ssoAuthenticator, &cfg.Login.SSO, cfg.Matrix.ServerName)
		}),
	).Methods(http.MethodGet, http.MethodOptions)

	v3mux.Handle("/login/sso/redirect",
		httputil.MakeExternalAPI("login", func(req *http.Request) util.JSONResponse {
			return SSORedirect(req, "", ssoAuthenticator, &cfg.Login.SSO)
		}),
	).Methods(http.MethodGet, http.MethodOptions)

	v3mux.Handle("/login/sso/redirect/{idpID}",
		httputil.MakeExternalAPI("login", func(req *http.Request) util.JSONResponse {
			vars := mux.Vars(req)
			return SSORedirect(req, vars["idpID"], ssoAuthenticator, &cfg.Login.SSO)
		}),
	).Methods(http.MethodGet, http.MethodOptions)

	v3mux.Handle("/auth/{authType}/fallback/web",
		httputil.MakeHTMLAPI("auth_fallback", base.EnableMetrics, func(w http.ResponseWriter, req *http.Request) {
			vars := mux.Vars(req)
			AuthFallback(w, req, vars["authType"], cfg)
		}),
	).Methods(http.MethodGet, http.MethodPost, http.MethodOptions)

	// Push rules

	v3mux.Handle("/pushrules",
		httputil.MakeAuthAPI("push_rules", userAPI, func(req *http.Request, device *userapi.Device) util.JSONResponse {
			return util.JSONResponse{
				Code: http.StatusBadRequest,
				JSON: jsonerror.InvalidArgumentValue("missing trailing slash"),
			}
		}),
	).Methods(http.MethodGet, http.MethodOptions)

	v3mux.Handle("/pushrules/",
		httputil.MakeAuthAPI("push_rules", userAPI, func(req *http.Request, device *userapi.Device) util.JSONResponse {
			return GetAllPushRules(req.Context(), device, userAPI)
		}),
	).Methods(http.MethodGet, http.MethodOptions)

	v3mux.Handle("/pushrules/",
		httputil.MakeAuthAPI("push_rules", userAPI, func(req *http.Request, device *userapi.Device) util.JSONResponse {
			return util.JSONResponse{
				Code: http.StatusBadRequest,
				JSON: jsonerror.InvalidArgumentValue("scope, kind and rule ID must be specified"),
			}
		}),
	).Methods(http.MethodPut)

	v3mux.Handle("/pushrules/{scope}/",
		httputil.MakeAuthAPI("push_rules", userAPI, func(req *http.Request, device *userapi.Device) util.JSONResponse {
			vars, err := httputil.URLDecodeMapValues(mux.Vars(req))
			if err != nil {
				return util.ErrorResponse(err)
			}
			return GetPushRulesByScope(req.Context(), vars["scope"], device, userAPI)
		}),
	).Methods(http.MethodGet, http.MethodOptions)

	v3mux.Handle("/pushrules/{scope}",
		httputil.MakeAuthAPI("push_rules", userAPI, func(req *http.Request, device *userapi.Device) util.JSONResponse {
			return util.JSONResponse{
				Code: http.StatusBadRequest,
				JSON: jsonerror.InvalidArgumentValue("missing trailing slash after scope"),
			}
		}),
	).Methods(http.MethodGet, http.MethodOptions)

	v3mux.Handle("/pushrules/{scope:[^/]+/?}",
		httputil.MakeAuthAPI("push_rules", userAPI, func(req *http.Request, device *userapi.Device) util.JSONResponse {
			return util.JSONResponse{
				Code: http.StatusBadRequest,
				JSON: jsonerror.InvalidArgumentValue("kind and rule ID must be specified"),
			}
		}),
	).Methods(http.MethodPut)

	v3mux.Handle("/pushrules/{scope}/{kind}/",
		httputil.MakeAuthAPI("push_rules", userAPI, func(req *http.Request, device *userapi.Device) util.JSONResponse {
			vars, err := httputil.URLDecodeMapValues(mux.Vars(req))
			if err != nil {
				return util.ErrorResponse(err)
			}
			return GetPushRulesByKind(req.Context(), vars["scope"], vars["kind"], device, userAPI)
		}),
	).Methods(http.MethodGet, http.MethodOptions)

	v3mux.Handle("/pushrules/{scope}/{kind}",
		httputil.MakeAuthAPI("push_rules", userAPI, func(req *http.Request, device *userapi.Device) util.JSONResponse {
			return util.JSONResponse{
				Code: http.StatusBadRequest,
				JSON: jsonerror.InvalidArgumentValue("missing trailing slash after kind"),
			}
		}),
	).Methods(http.MethodGet, http.MethodOptions)

	v3mux.Handle("/pushrules/{scope}/{kind:[^/]+/?}",
		httputil.MakeAuthAPI("push_rules", userAPI, func(req *http.Request, device *userapi.Device) util.JSONResponse {
			return util.JSONResponse{
				Code: http.StatusBadRequest,
				JSON: jsonerror.InvalidArgumentValue("rule ID must be specified"),
			}
		}),
	).Methods(http.MethodPut)

	v3mux.Handle("/pushrules/{scope}/{kind}/{ruleID}",
		httputil.MakeAuthAPI("push_rules", userAPI, func(req *http.Request, device *userapi.Device) util.JSONResponse {
			vars, err := httputil.URLDecodeMapValues(mux.Vars(req))
			if err != nil {
				return util.ErrorResponse(err)
			}
			return GetPushRuleByRuleID(req.Context(), vars["scope"], vars["kind"], vars["ruleID"], device, userAPI)
		}),
	).Methods(http.MethodGet, http.MethodOptions)

	v3mux.Handle("/pushrules/{scope}/{kind}/{ruleID}",
		httputil.MakeAuthAPI("push_rules", userAPI, func(req *http.Request, device *userapi.Device) util.JSONResponse {
			if r := rateLimits.Limit(req, device); r != nil {
				return *r
			}
			vars, err := httputil.URLDecodeMapValues(mux.Vars(req))
			if err != nil {
				return util.ErrorResponse(err)
			}
			query := req.URL.Query()
			return PutPushRuleByRuleID(req.Context(), vars["scope"], vars["kind"], vars["ruleID"], query.Get("after"), query.Get("before"), req.Body, device, userAPI)
		}),
	).Methods(http.MethodPut)

	v3mux.Handle("/pushrules/{scope}/{kind}/{ruleID}",
		httputil.MakeAuthAPI("push_rules", userAPI, func(req *http.Request, device *userapi.Device) util.JSONResponse {
			vars, err := httputil.URLDecodeMapValues(mux.Vars(req))
			if err != nil {
				return util.ErrorResponse(err)
			}
			return DeletePushRuleByRuleID(req.Context(), vars["scope"], vars["kind"], vars["ruleID"], device, userAPI)
		}),
	).Methods(http.MethodDelete)

	v3mux.Handle("/pushrules/{scope}/{kind}/{ruleID}/{attr}",
		httputil.MakeAuthAPI("push_rules", userAPI, func(req *http.Request, device *userapi.Device) util.JSONResponse {
			vars, err := httputil.URLDecodeMapValues(mux.Vars(req))
			if err != nil {
				return util.ErrorResponse(err)
			}
			return GetPushRuleAttrByRuleID(req.Context(), vars["scope"], vars["kind"], vars["ruleID"], vars["attr"], device, userAPI)
		}),
	).Methods(http.MethodGet, http.MethodOptions)

	v3mux.Handle("/pushrules/{scope}/{kind}/{ruleID}/{attr}",
		httputil.MakeAuthAPI("push_rules", userAPI, func(req *http.Request, device *userapi.Device) util.JSONResponse {
			vars, err := httputil.URLDecodeMapValues(mux.Vars(req))
			if err != nil {
				return util.ErrorResponse(err)
			}
			return PutPushRuleAttrByRuleID(req.Context(), vars["scope"], vars["kind"], vars["ruleID"], vars["attr"], req.Body, device, userAPI)
		}),
	).Methods(http.MethodPut)

	// Element user settings

	v3mux.Handle("/profile/{userID}",
		httputil.MakeExternalAPI("profile", func(req *http.Request) util.JSONResponse {
			vars, err := httputil.URLDecodeMapValues(mux.Vars(req))
			if err != nil {
				return util.ErrorResponse(err)
			}
			return GetProfile(req, userAPI, cfg, vars["userID"], asAPI, federation)
		}),
	).Methods(http.MethodGet, http.MethodOptions)

	v3mux.Handle("/profile/{userID}/avatar_url",
		httputil.MakeExternalAPI("profile_avatar_url", func(req *http.Request) util.JSONResponse {
			vars, err := httputil.URLDecodeMapValues(mux.Vars(req))
			if err != nil {
				return util.ErrorResponse(err)
			}
			return GetAvatarURL(req, userAPI, cfg, vars["userID"], asAPI, federation)
		}),
	).Methods(http.MethodGet, http.MethodOptions)

	v3mux.Handle("/profile/{userID}/avatar_url",
		httputil.MakeAuthAPI("profile_avatar_url", userAPI, func(req *http.Request, device *userapi.Device) util.JSONResponse {
			if r := rateLimits.Limit(req, device); r != nil {
				return *r
			}
			vars, err := httputil.URLDecodeMapValues(mux.Vars(req))
			if err != nil {
				return util.ErrorResponse(err)
			}
			return SetAvatarURL(req, userAPI, device, vars["userID"], cfg, rsAPI)
		}),
	).Methods(http.MethodPut, http.MethodOptions)
	// Browsers use the OPTIONS HTTP method to check if the CORS policy allows
	// PUT requests, so we need to allow this method

	v3mux.Handle("/profile/{userID}/displayname",
		httputil.MakeExternalAPI("profile_displayname", func(req *http.Request) util.JSONResponse {
			vars, err := httputil.URLDecodeMapValues(mux.Vars(req))
			if err != nil {
				return util.ErrorResponse(err)
			}
			return GetDisplayName(req, userAPI, cfg, vars["userID"], asAPI, federation)
		}),
	).Methods(http.MethodGet, http.MethodOptions)

	v3mux.Handle("/profile/{userID}/displayname",
		httputil.MakeAuthAPI("profile_displayname", userAPI, func(req *http.Request, device *userapi.Device) util.JSONResponse {
			if r := rateLimits.Limit(req, device); r != nil {
				return *r
			}
			vars, err := httputil.URLDecodeMapValues(mux.Vars(req))
			if err != nil {
				return util.ErrorResponse(err)
			}
			return SetDisplayName(req, userAPI, device, vars["userID"], cfg, rsAPI)
		}, httputil.WithAllowGuests()),
	).Methods(http.MethodPut, http.MethodOptions)
	// Browsers use the OPTIONS HTTP method to check if the CORS policy allows
	// PUT requests, so we need to allow this method

	v3mux.Handle("/account/3pid",
		httputil.MakeAuthAPI("account_3pid", userAPI, func(req *http.Request, device *userapi.Device) util.JSONResponse {
			return GetAssociated3PIDs(req, userAPI, device)
		}),
	).Methods(http.MethodGet, http.MethodOptions)

	v3mux.Handle("/account/3pid",
		httputil.MakeAuthAPI("account_3pid", userAPI, func(req *http.Request, device *userapi.Device) util.JSONResponse {
			return CheckAndSave3PIDAssociation(req, userAPI, device, cfg)
		}),
	).Methods(http.MethodPost, http.MethodOptions)

	unstableMux.Handle("/account/3pid/delete",
		httputil.MakeAuthAPI("account_3pid", userAPI, func(req *http.Request, device *userapi.Device) util.JSONResponse {
			return Forget3PID(req, userAPI)
		}),
	).Methods(http.MethodPost, http.MethodOptions)

	v3mux.Handle("/{path:(?:account/3pid|register)}/email/requestToken",
		httputil.MakeExternalAPI("account_3pid_request_token", func(req *http.Request) util.JSONResponse {
			return RequestEmailToken(req, userAPI, cfg)
		}),
	).Methods(http.MethodPost, http.MethodOptions)

	v3mux.Handle("/voip/turnServer",
		httputil.MakeAuthAPI("turn_server", userAPI, func(req *http.Request, device *userapi.Device) util.JSONResponse {
			if r := rateLimits.Limit(req, device); r != nil {
				return *r
			}
			return RequestTurnServer(req, device, cfg)
		}),
	).Methods(http.MethodGet, http.MethodOptions)

	v3mux.Handle("/thirdparty/protocols",
		httputil.MakeAuthAPI("thirdparty_protocols", userAPI, func(req *http.Request, device *userapi.Device) util.JSONResponse {
			return Protocols(req, asAPI, device, "")
		}, httputil.WithAllowGuests()),
	).Methods(http.MethodGet, http.MethodOptions)

	v3mux.Handle("/thirdparty/protocol/{protocolID}",
		httputil.MakeAuthAPI("thirdparty_protocols", userAPI, func(req *http.Request, device *userapi.Device) util.JSONResponse {
			vars, err := httputil.URLDecodeMapValues(mux.Vars(req))
			if err != nil {
				return util.ErrorResponse(err)
			}
			return Protocols(req, asAPI, device, vars["protocolID"])
		}, httputil.WithAllowGuests()),
	).Methods(http.MethodGet, http.MethodOptions)

	v3mux.Handle("/thirdparty/user/{protocolID}",
		httputil.MakeAuthAPI("thirdparty_user", userAPI, func(req *http.Request, device *userapi.Device) util.JSONResponse {
			vars, err := httputil.URLDecodeMapValues(mux.Vars(req))
			if err != nil {
				return util.ErrorResponse(err)
			}
			return User(req, asAPI, device, vars["protocolID"], req.URL.Query())
		}, httputil.WithAllowGuests()),
	).Methods(http.MethodGet, http.MethodOptions)

	v3mux.Handle("/thirdparty/user",
		httputil.MakeAuthAPI("thirdparty_user", userAPI, func(req *http.Request, device *userapi.Device) util.JSONResponse {
			return User(req, asAPI, device, "", req.URL.Query())
		}, httputil.WithAllowGuests()),
	).Methods(http.MethodGet, http.MethodOptions)

	v3mux.Handle("/thirdparty/location/{protocolID}",
		httputil.MakeAuthAPI("thirdparty_location", userAPI, func(req *http.Request, device *userapi.Device) util.JSONResponse {
			vars, err := httputil.URLDecodeMapValues(mux.Vars(req))
			if err != nil {
				return util.ErrorResponse(err)
			}
			return Location(req, asAPI, device, vars["protocolID"], req.URL.Query())
		}, httputil.WithAllowGuests()),
	).Methods(http.MethodGet, http.MethodOptions)

	v3mux.Handle("/thirdparty/location",
		httputil.MakeAuthAPI("thirdparty_location", userAPI, func(req *http.Request, device *userapi.Device) util.JSONResponse {
			return Location(req, asAPI, device, "", req.URL.Query())
		}, httputil.WithAllowGuests()),
	).Methods(http.MethodGet, http.MethodOptions)

	v3mux.Handle("/rooms/{roomID}/initialSync",
		httputil.MakeExternalAPI("rooms_initial_sync", func(req *http.Request) util.JSONResponse {
			// TODO: Allow people to peek into rooms.
			return util.JSONResponse{
				Code: http.StatusForbidden,
				JSON: jsonerror.GuestAccessForbidden("Guest access not implemented"),
			}
		}),
	).Methods(http.MethodGet, http.MethodOptions)

	v3mux.Handle("/user/{userID}/account_data/{type}",
		httputil.MakeAuthAPI("user_account_data", userAPI, func(req *http.Request, device *userapi.Device) util.JSONResponse {
			vars, err := httputil.URLDecodeMapValues(mux.Vars(req))
			if err != nil {
				return util.ErrorResponse(err)
			}
			return SaveAccountData(req, userAPI, device, vars["userID"], "", vars["type"], syncProducer)
		}),
	).Methods(http.MethodPut, http.MethodOptions)

	v3mux.Handle("/user/{userID}/rooms/{roomID}/account_data/{type}",
		httputil.MakeAuthAPI("user_account_data", userAPI, func(req *http.Request, device *userapi.Device) util.JSONResponse {
			vars, err := httputil.URLDecodeMapValues(mux.Vars(req))
			if err != nil {
				return util.ErrorResponse(err)
			}
			return SaveAccountData(req, userAPI, device, vars["userID"], vars["roomID"], vars["type"], syncProducer)
		}),
	).Methods(http.MethodPut, http.MethodOptions)

	v3mux.Handle("/user/{userID}/account_data/{type}",
		httputil.MakeAuthAPI("user_account_data", userAPI, func(req *http.Request, device *userapi.Device) util.JSONResponse {
			vars, err := httputil.URLDecodeMapValues(mux.Vars(req))
			if err != nil {
				return util.ErrorResponse(err)
			}
			return GetAccountData(req, userAPI, device, vars["userID"], "", vars["type"])
		}),
	).Methods(http.MethodGet)

	v3mux.Handle("/user/{userID}/rooms/{roomID}/account_data/{type}",
		httputil.MakeAuthAPI("user_account_data", userAPI, func(req *http.Request, device *userapi.Device) util.JSONResponse {
			vars, err := httputil.URLDecodeMapValues(mux.Vars(req))
			if err != nil {
				return util.ErrorResponse(err)
			}
			return GetAccountData(req, userAPI, device, vars["userID"], vars["roomID"], vars["type"])
		}),
	).Methods(http.MethodGet)

	v3mux.Handle("/admin/whois/{userID}",
		httputil.MakeAuthAPI("admin_whois", userAPI, func(req *http.Request, device *userapi.Device) util.JSONResponse {
			vars, err := httputil.URLDecodeMapValues(mux.Vars(req))
			if err != nil {
				return util.ErrorResponse(err)
			}
			return GetAdminWhois(req, userAPI, device, vars["userID"])
		}),
	).Methods(http.MethodGet)

	v3mux.Handle("/user/{userID}/openid/request_token",
		httputil.MakeAuthAPI("openid_request_token", userAPI, func(req *http.Request, device *userapi.Device) util.JSONResponse {
			if r := rateLimits.Limit(req, device); r != nil {
				return *r
			}
			vars, err := httputil.URLDecodeMapValues(mux.Vars(req))
			if err != nil {
				return util.ErrorResponse(err)
			}
			return CreateOpenIDToken(req, userAPI, device, vars["userID"], cfg)
		}),
	).Methods(http.MethodPost, http.MethodOptions)

	v3mux.Handle("/user_directory/search",
		httputil.MakeAuthAPI("userdirectory_search", userAPI, func(req *http.Request, device *userapi.Device) util.JSONResponse {
			if r := rateLimits.Limit(req, device); r != nil {
				return *r
			}
			postContent := struct {
				SearchString string `json:"search_term"`
				Limit        int    `json:"limit"`
			}{}

			if resErr := clientutil.UnmarshalJSONRequest(req, &postContent); resErr != nil {
				return *resErr
			}
			return SearchUserDirectory(
				req.Context(),
				device,
				rsAPI,
				userDirectoryProvider,
				postContent.SearchString,
				postContent.Limit,
				federation,
				cfg.Matrix.ServerName,
			)
		}),
	).Methods(http.MethodPost, http.MethodOptions)

	v3mux.Handle("/rooms/{roomID}/read_markers",
		httputil.MakeAuthAPI("rooms_read_markers", userAPI, func(req *http.Request, device *userapi.Device) util.JSONResponse {
			if r := rateLimits.Limit(req, device); r != nil {
				return *r
			}
			vars, err := httputil.URLDecodeMapValues(mux.Vars(req))
			if err != nil {
				return util.ErrorResponse(err)
			}
			return SaveReadMarker(req, userAPI, rsAPI, syncProducer, device, vars["roomID"])
		}),
	).Methods(http.MethodPost, http.MethodOptions)

	v3mux.Handle("/rooms/{roomID}/forget",
		httputil.MakeAuthAPI("rooms_forget", userAPI, func(req *http.Request, device *userapi.Device) util.JSONResponse {
			if r := rateLimits.Limit(req, device); r != nil {
				return *r
			}
			vars, err := httputil.URLDecodeMapValues(mux.Vars(req))
			if err != nil {
				return util.ErrorResponse(err)
			}
			return SendForget(req, device, vars["roomID"], rsAPI)
		}),
	).Methods(http.MethodPost, http.MethodOptions)

	v3mux.Handle("/rooms/{roomID}/upgrade",
		httputil.MakeAuthAPI("rooms_upgrade", userAPI, func(req *http.Request, device *userapi.Device) util.JSONResponse {
			vars, err := httputil.URLDecodeMapValues(mux.Vars(req))
			if err != nil {
				return util.ErrorResponse(err)
			}
			return UpgradeRoom(req, device, cfg, vars["roomID"], userAPI, rsAPI, asAPI)
		}),
	).Methods(http.MethodPost, http.MethodOptions)

	v3mux.Handle("/devices",
		httputil.MakeAuthAPI("get_devices", userAPI, func(req *http.Request, device *userapi.Device) util.JSONResponse {
			return GetDevicesByLocalpart(req, userAPI, device)
		}, httputil.WithAllowGuests()),
	).Methods(http.MethodGet, http.MethodOptions)

	v3mux.Handle("/devices/{deviceID}",
		httputil.MakeAuthAPI("get_device", userAPI, func(req *http.Request, device *userapi.Device) util.JSONResponse {
			vars, err := httputil.URLDecodeMapValues(mux.Vars(req))
			if err != nil {
				return util.ErrorResponse(err)
			}
			return GetDeviceByID(req, userAPI, device, vars["deviceID"])
		}, httputil.WithAllowGuests()),
	).Methods(http.MethodGet, http.MethodOptions)

	v3mux.Handle("/devices/{deviceID}",
		httputil.MakeAuthAPI("device_data", userAPI, func(req *http.Request, device *userapi.Device) util.JSONResponse {
			vars, err := httputil.URLDecodeMapValues(mux.Vars(req))
			if err != nil {
				return util.ErrorResponse(err)
			}
			return UpdateDeviceByID(req, userAPI, device, vars["deviceID"])
		}, httputil.WithAllowGuests()),
	).Methods(http.MethodPut, http.MethodOptions)

	v3mux.Handle("/devices/{deviceID}",
		httputil.MakeAuthAPI("delete_device", userAPI, func(req *http.Request, device *userapi.Device) util.JSONResponse {
			vars, err := httputil.URLDecodeMapValues(mux.Vars(req))
			if err != nil {
				return util.ErrorResponse(err)
			}
			return DeleteDeviceById(req, userInteractiveAuth, userAPI, device, vars["deviceID"])
		}),
	).Methods(http.MethodDelete, http.MethodOptions)

	v3mux.Handle("/delete_devices",
		httputil.MakeAuthAPI("delete_devices", userAPI, func(req *http.Request, device *userapi.Device) util.JSONResponse {
			return DeleteDevices(req, userAPI, device)
		}),
	).Methods(http.MethodPost, http.MethodOptions)

	v3mux.Handle("/notifications",
		httputil.MakeAuthAPI("get_notifications", userAPI, func(req *http.Request, device *userapi.Device) util.JSONResponse {
			return GetNotifications(req, device, userAPI)
		}),
	).Methods(http.MethodGet, http.MethodOptions)

	v3mux.Handle("/pushers",
		httputil.MakeAuthAPI("get_pushers", userAPI, func(req *http.Request, device *userapi.Device) util.JSONResponse {
			return GetPushers(req, device, userAPI)
		}),
	).Methods(http.MethodGet, http.MethodOptions)

	v3mux.Handle("/pushers/set",
		httputil.MakeAuthAPI("set_pushers", userAPI, func(req *http.Request, device *userapi.Device) util.JSONResponse {
			if r := rateLimits.Limit(req, device); r != nil {
				return *r
			}
			return SetPusher(req, device, userAPI)
		}),
	).Methods(http.MethodPost, http.MethodOptions)

	// Stub implementations for sytest
	v3mux.Handle("/events",
		httputil.MakeAuthAPI("events", userAPI, func(req *http.Request, device *userapi.Device) util.JSONResponse {
			return util.JSONResponse{Code: http.StatusOK, JSON: map[string]interface{}{
				"chunk": []interface{}{},
				"start": "",
				"end":   "",
			}}
		}, httputil.WithAllowGuests()),
	).Methods(http.MethodGet, http.MethodOptions)

	v3mux.Handle("/initialSync",
		httputil.MakeAuthAPI("initial_sync", userAPI, func(req *http.Request, device *userapi.Device) util.JSONResponse {
			return util.JSONResponse{Code: http.StatusOK, JSON: map[string]interface{}{
				"end": "",
			}}
		}, httputil.WithAllowGuests()),
	).Methods(http.MethodGet, http.MethodOptions)

	v3mux.Handle("/user/{userId}/rooms/{roomId}/tags",
		httputil.MakeAuthAPI("get_tags", userAPI, func(req *http.Request, device *userapi.Device) util.JSONResponse {
			vars, err := httputil.URLDecodeMapValues(mux.Vars(req))
			if err != nil {
				return util.ErrorResponse(err)
			}
			return GetTags(req, userAPI, device, vars["userId"], vars["roomId"], syncProducer)
		}),
	).Methods(http.MethodGet, http.MethodOptions)

	v3mux.Handle("/user/{userId}/rooms/{roomId}/tags/{tag}",
		httputil.MakeAuthAPI("put_tag", userAPI, func(req *http.Request, device *userapi.Device) util.JSONResponse {
			vars, err := httputil.URLDecodeMapValues(mux.Vars(req))
			if err != nil {
				return util.ErrorResponse(err)
			}
			return PutTag(req, userAPI, device, vars["userId"], vars["roomId"], vars["tag"], syncProducer)
		}),
	).Methods(http.MethodPut, http.MethodOptions)

	v3mux.Handle("/user/{userId}/rooms/{roomId}/tags/{tag}",
		httputil.MakeAuthAPI("delete_tag", userAPI, func(req *http.Request, device *userapi.Device) util.JSONResponse {
			vars, err := httputil.URLDecodeMapValues(mux.Vars(req))
			if err != nil {
				return util.ErrorResponse(err)
			}
			return DeleteTag(req, userAPI, device, vars["userId"], vars["roomId"], vars["tag"], syncProducer)
		}),
	).Methods(http.MethodDelete, http.MethodOptions)

	v3mux.Handle("/capabilities",
		httputil.MakeAuthAPI("capabilities", userAPI, func(req *http.Request, device *userapi.Device) util.JSONResponse {
			if r := rateLimits.Limit(req, device); r != nil {
				return *r
			}
			return GetCapabilities(req, rsAPI)
		}, httputil.WithAllowGuests()),
	).Methods(http.MethodGet, http.MethodOptions)

	// Key Backup Versions (Metadata)

	getBackupKeysVersion := httputil.MakeAuthAPI("get_backup_keys_version", userAPI, func(req *http.Request, device *userapi.Device) util.JSONResponse {
		vars, err := httputil.URLDecodeMapValues(mux.Vars(req))
		if err != nil {
			return util.ErrorResponse(err)
		}
		return KeyBackupVersion(req, userAPI, device, vars["version"])
	})

	getLatestBackupKeysVersion := httputil.MakeAuthAPI("get_latest_backup_keys_version", userAPI, func(req *http.Request, device *userapi.Device) util.JSONResponse {
		return KeyBackupVersion(req, userAPI, device, "")
	})

	putBackupKeysVersion := httputil.MakeAuthAPI("put_backup_keys_version", userAPI, func(req *http.Request, device *userapi.Device) util.JSONResponse {
		vars, err := httputil.URLDecodeMapValues(mux.Vars(req))
		if err != nil {
			return util.ErrorResponse(err)
		}
		return ModifyKeyBackupVersionAuthData(req, userAPI, device, vars["version"])
	})

	deleteBackupKeysVersion := httputil.MakeAuthAPI("delete_backup_keys_version", userAPI, func(req *http.Request, device *userapi.Device) util.JSONResponse {
		vars, err := httputil.URLDecodeMapValues(mux.Vars(req))
		if err != nil {
			return util.ErrorResponse(err)
		}
		return DeleteKeyBackupVersion(req, userAPI, device, vars["version"])
	})

	postNewBackupKeysVersion := httputil.MakeAuthAPI("post_new_backup_keys_version", userAPI, func(req *http.Request, device *userapi.Device) util.JSONResponse {
		return CreateKeyBackupVersion(req, userAPI, device)
	})

	v3mux.Handle("/room_keys/version/{version}", getBackupKeysVersion).Methods(http.MethodGet, http.MethodOptions)
	v3mux.Handle("/room_keys/version", getLatestBackupKeysVersion).Methods(http.MethodGet, http.MethodOptions)
	v3mux.Handle("/room_keys/version/{version}", putBackupKeysVersion).Methods(http.MethodPut)
	v3mux.Handle("/room_keys/version/{version}", deleteBackupKeysVersion).Methods(http.MethodDelete)
	v3mux.Handle("/room_keys/version", postNewBackupKeysVersion).Methods(http.MethodPost, http.MethodOptions)

	unstableMux.Handle("/room_keys/version/{version}", getBackupKeysVersion).Methods(http.MethodGet, http.MethodOptions)
	unstableMux.Handle("/room_keys/version", getLatestBackupKeysVersion).Methods(http.MethodGet, http.MethodOptions)
	unstableMux.Handle("/room_keys/version/{version}", putBackupKeysVersion).Methods(http.MethodPut)
	unstableMux.Handle("/room_keys/version/{version}", deleteBackupKeysVersion).Methods(http.MethodDelete)
	unstableMux.Handle("/room_keys/version", postNewBackupKeysVersion).Methods(http.MethodPost, http.MethodOptions)

	// Inserting E2E Backup Keys

	// Bulk room and session
	putBackupKeys := httputil.MakeAuthAPI("put_backup_keys", userAPI, func(req *http.Request, device *userapi.Device) util.JSONResponse {
		version := req.URL.Query().Get("version")
		if version == "" {
			return util.JSONResponse{
				Code: 400,
				JSON: jsonerror.InvalidArgumentValue("version must be specified"),
			}
		}
		var reqBody keyBackupSessionRequest
		resErr := clientutil.UnmarshalJSONRequest(req, &reqBody)
		if resErr != nil {
			return *resErr
		}
		return UploadBackupKeys(req, userAPI, device, version, &reqBody)
	})

	// Single room bulk session
	putBackupKeysRoom := httputil.MakeAuthAPI("put_backup_keys_room", userAPI, func(req *http.Request, device *userapi.Device) util.JSONResponse {
		vars, err := httputil.URLDecodeMapValues(mux.Vars(req))
		if err != nil {
			return util.ErrorResponse(err)
		}
		version := req.URL.Query().Get("version")
		if version == "" {
			return util.JSONResponse{
				Code: 400,
				JSON: jsonerror.InvalidArgumentValue("version must be specified"),
			}
		}
		roomID := vars["roomID"]
		var reqBody keyBackupSessionRequest
		reqBody.Rooms = make(map[string]struct {
			Sessions map[string]userapi.KeyBackupSession `json:"sessions"`
		})
		reqBody.Rooms[roomID] = struct {
			Sessions map[string]userapi.KeyBackupSession `json:"sessions"`
		}{
			Sessions: map[string]userapi.KeyBackupSession{},
		}
		body := reqBody.Rooms[roomID]
		resErr := clientutil.UnmarshalJSONRequest(req, &body)
		if resErr != nil {
			return *resErr
		}
		reqBody.Rooms[roomID] = body
		return UploadBackupKeys(req, userAPI, device, version, &reqBody)
	})

	// Single room, single session
	putBackupKeysRoomSession := httputil.MakeAuthAPI("put_backup_keys_room_session", userAPI, func(req *http.Request, device *userapi.Device) util.JSONResponse {
		vars, err := httputil.URLDecodeMapValues(mux.Vars(req))
		if err != nil {
			return util.ErrorResponse(err)
		}
		version := req.URL.Query().Get("version")
		if version == "" {
			return util.JSONResponse{
				Code: 400,
				JSON: jsonerror.InvalidArgumentValue("version must be specified"),
			}
		}
		var reqBody userapi.KeyBackupSession
		resErr := clientutil.UnmarshalJSONRequest(req, &reqBody)
		if resErr != nil {
			return *resErr
		}
		roomID := vars["roomID"]
		sessionID := vars["sessionID"]
		var keyReq keyBackupSessionRequest
		keyReq.Rooms = make(map[string]struct {
			Sessions map[string]userapi.KeyBackupSession `json:"sessions"`
		})
		keyReq.Rooms[roomID] = struct {
			Sessions map[string]userapi.KeyBackupSession `json:"sessions"`
		}{
			Sessions: make(map[string]userapi.KeyBackupSession),
		}
		keyReq.Rooms[roomID].Sessions[sessionID] = reqBody
		return UploadBackupKeys(req, userAPI, device, version, &keyReq)
	})

	v3mux.Handle("/room_keys/keys", putBackupKeys).Methods(http.MethodPut)
	v3mux.Handle("/room_keys/keys/{roomID}", putBackupKeysRoom).Methods(http.MethodPut)
	v3mux.Handle("/room_keys/keys/{roomID}/{sessionID}", putBackupKeysRoomSession).Methods(http.MethodPut)

	unstableMux.Handle("/room_keys/keys", putBackupKeys).Methods(http.MethodPut)
	unstableMux.Handle("/room_keys/keys/{roomID}", putBackupKeysRoom).Methods(http.MethodPut)
	unstableMux.Handle("/room_keys/keys/{roomID}/{sessionID}", putBackupKeysRoomSession).Methods(http.MethodPut)

	// Querying E2E Backup Keys

	getBackupKeys := httputil.MakeAuthAPI("get_backup_keys", userAPI, func(req *http.Request, device *userapi.Device) util.JSONResponse {
		return GetBackupKeys(req, userAPI, device, req.URL.Query().Get("version"), "", "")
	})

	getBackupKeysRoom := httputil.MakeAuthAPI("get_backup_keys_room", userAPI, func(req *http.Request, device *userapi.Device) util.JSONResponse {
		vars, err := httputil.URLDecodeMapValues(mux.Vars(req))
		if err != nil {
			return util.ErrorResponse(err)
		}
		return GetBackupKeys(req, userAPI, device, req.URL.Query().Get("version"), vars["roomID"], "")
	})

	getBackupKeysRoomSession := httputil.MakeAuthAPI("get_backup_keys_room_session", userAPI, func(req *http.Request, device *userapi.Device) util.JSONResponse {
		vars, err := httputil.URLDecodeMapValues(mux.Vars(req))
		if err != nil {
			return util.ErrorResponse(err)
		}
		return GetBackupKeys(req, userAPI, device, req.URL.Query().Get("version"), vars["roomID"], vars["sessionID"])
	})

	v3mux.Handle("/room_keys/keys", getBackupKeys).Methods(http.MethodGet, http.MethodOptions)
	v3mux.Handle("/room_keys/keys/{roomID}", getBackupKeysRoom).Methods(http.MethodGet, http.MethodOptions)
	v3mux.Handle("/room_keys/keys/{roomID}/{sessionID}", getBackupKeysRoomSession).Methods(http.MethodGet, http.MethodOptions)

	unstableMux.Handle("/room_keys/keys", getBackupKeys).Methods(http.MethodGet, http.MethodOptions)
	unstableMux.Handle("/room_keys/keys/{roomID}", getBackupKeysRoom).Methods(http.MethodGet, http.MethodOptions)
	unstableMux.Handle("/room_keys/keys/{roomID}/{sessionID}", getBackupKeysRoomSession).Methods(http.MethodGet, http.MethodOptions)

	// Deleting E2E Backup Keys

	// Cross-signing device keys

	postDeviceSigningKeys := httputil.MakeAuthAPI("post_device_signing_keys", userAPI, func(req *http.Request, device *userapi.Device) util.JSONResponse {
		return UploadCrossSigningDeviceKeys(req, userInteractiveAuth, keyAPI, device, userAPI, cfg)
	})

	postDeviceSigningSignatures := httputil.MakeAuthAPI("post_device_signing_signatures", userAPI, func(req *http.Request, device *userapi.Device) util.JSONResponse {
		return UploadCrossSigningDeviceSignatures(req, keyAPI, device)
	}, httputil.WithAllowGuests())

	v3mux.Handle("/keys/device_signing/upload", postDeviceSigningKeys).Methods(http.MethodPost, http.MethodOptions)
	v3mux.Handle("/keys/signatures/upload", postDeviceSigningSignatures).Methods(http.MethodPost, http.MethodOptions)

	unstableMux.Handle("/keys/device_signing/upload", postDeviceSigningKeys).Methods(http.MethodPost, http.MethodOptions)
	unstableMux.Handle("/keys/signatures/upload", postDeviceSigningSignatures).Methods(http.MethodPost, http.MethodOptions)

	// Supplying a device ID is deprecated.
	v3mux.Handle("/keys/upload/{deviceID}",
		httputil.MakeAuthAPI("keys_upload", userAPI, func(req *http.Request, device *userapi.Device) util.JSONResponse {
			return UploadKeys(req, keyAPI, device)
		}, httputil.WithAllowGuests()),
	).Methods(http.MethodPost, http.MethodOptions)
	v3mux.Handle("/keys/upload",
		httputil.MakeAuthAPI("keys_upload", userAPI, func(req *http.Request, device *userapi.Device) util.JSONResponse {
			return UploadKeys(req, keyAPI, device)
		}, httputil.WithAllowGuests()),
	).Methods(http.MethodPost, http.MethodOptions)
	v3mux.Handle("/keys/query",
		httputil.MakeAuthAPI("keys_query", userAPI, func(req *http.Request, device *userapi.Device) util.JSONResponse {
			return QueryKeys(req, keyAPI, device)
		}, httputil.WithAllowGuests()),
	).Methods(http.MethodPost, http.MethodOptions)
	v3mux.Handle("/keys/claim",
		httputil.MakeAuthAPI("keys_claim", userAPI, func(req *http.Request, device *userapi.Device) util.JSONResponse {
			return ClaimKeys(req, keyAPI)
		}, httputil.WithAllowGuests()),
	).Methods(http.MethodPost, http.MethodOptions)
	v3mux.Handle("/rooms/{roomId}/receipt/{receiptType}/{eventId}",
		httputil.MakeAuthAPI(gomatrixserverlib.Join, userAPI, func(req *http.Request, device *userapi.Device) util.JSONResponse {
			if r := rateLimits.Limit(req, device); r != nil {
				return *r
			}
			vars, err := httputil.URLDecodeMapValues(mux.Vars(req))
			if err != nil {
				return util.ErrorResponse(err)
			}

			return SetReceipt(req, userAPI, syncProducer, device, vars["roomId"], vars["receiptType"], vars["eventId"])
		}),
	).Methods(http.MethodPost, http.MethodOptions)
	v3mux.Handle("/presence/{userId}/status",
		httputil.MakeAuthAPI("set_presence", userAPI, func(req *http.Request, device *userapi.Device) util.JSONResponse {
			vars, err := httputil.URLDecodeMapValues(mux.Vars(req))
			if err != nil {
				return util.ErrorResponse(err)
			}
			return SetPresence(req, cfg, device, syncProducer, vars["userId"])
		}),
	).Methods(http.MethodPut, http.MethodOptions)
	v3mux.Handle("/presence/{userId}/status",
		httputil.MakeAuthAPI("get_presence", userAPI, func(req *http.Request, device *userapi.Device) util.JSONResponse {
			vars, err := httputil.URLDecodeMapValues(mux.Vars(req))
			if err != nil {
				return util.ErrorResponse(err)
			}
			return GetPresence(req, device, natsClient, cfg.Matrix.JetStream.Prefixed(jetstream.RequestPresence), vars["userId"])
		}),
	).Methods(http.MethodGet, http.MethodOptions)
}<|MERGE_RESOLUTION|>--- conflicted
+++ resolved
@@ -66,7 +66,6 @@
 	extRoomsProvider api.ExtraPublicRoomsProvider,
 	mscCfg *config.MSCs, natsClient *nats.Conn,
 ) {
-<<<<<<< HEAD
 	publicAPIMux := base.PublicClientAPIMux
 	wkMux := base.PublicWellKnownAPIMux
 	synapseAdminRouter := base.SynapseAdminMux
@@ -75,11 +74,6 @@
 	if base.EnableMetrics {
 		prometheus.MustRegister(amtRegUsers, sendEventDuration)
 	}
-=======
-	ctx := context.Background()
-
-	prometheus.MustRegister(amtRegUsers, sendEventDuration)
->>>>>>> f7a977c9
 
 	rateLimits := httputil.NewRateLimits(&cfg.RateLimiting)
 	userInteractiveAuth := auth.NewUserInteractive(userAPI, cfg)
@@ -215,24 +209,17 @@
 	// server notifications
 	if cfg.Matrix.ServerNotices.Enabled {
 		logrus.Info("Enabling server notices at /_synapse/admin/v1/send_server_notice")
-<<<<<<< HEAD
 		var serverNotificationSender *userapi.Device
 		var err error
 		notificationSenderOnce := &sync.Once{}
-=======
-		serverNotificationSender, err := getSenderDevice(ctx, rsAPI, userAPI, cfg)
-		if err != nil {
-			logrus.WithError(err).Fatal("unable to get account for sending sending server notices")
-		}
->>>>>>> f7a977c9
 
 		synapseAdminRouter.Handle("/admin/v1/send_server_notice/{txnID}",
 			httputil.MakeAuthAPI("send_server_notice", userAPI, func(req *http.Request, device *userapi.Device) util.JSONResponse {
 				notificationSenderOnce.Do(func() {
 					serverNotificationSender, err = getSenderDevice(context.Background(), rsAPI, userAPI, cfg)
-					if err != nil {
-						logrus.WithError(err).Fatal("unable to get account for sending sending server notices")
-					}
+				if err != nil {
+					logrus.WithError(err).Fatal("unable to get account for sending sending server notices")
+				}
 				})
 				// not specced, but ensure we're rate limiting requests to this endpoint
 				if r := rateLimits.Limit(req, device); r != nil {
@@ -1446,7 +1433,7 @@
 	v3mux.Handle("/keys/claim",
 		httputil.MakeAuthAPI("keys_claim", userAPI, func(req *http.Request, device *userapi.Device) util.JSONResponse {
 			return ClaimKeys(req, keyAPI)
-		}, httputil.WithAllowGuests()),
+		}),
 	).Methods(http.MethodPost, http.MethodOptions)
 	v3mux.Handle("/rooms/{roomId}/receipt/{receiptType}/{eventId}",
 		httputil.MakeAuthAPI(gomatrixserverlib.Join, userAPI, func(req *http.Request, device *userapi.Device) util.JSONResponse {
